// Copyright (c) Microsoft. All rights reserved.
// Licensed under the MIT license. See LICENSE file in the project root for full license information.

namespace DotNetty.Transport.Channels
{
    using System;
    using System.Diagnostics.Contracts;
    using System.Net;
    using System.Net.Sockets;
    using System.Text;
    using System.Threading.Tasks;
    using DotNetty.Buffers;
    using DotNetty.Common.Concurrency;
    using DotNetty.Common.Utilities;

    public abstract class AbstractChannel : /*DefaultAttributeMap, */ IChannel
    {
        //static readonly InternalLogger logger = InternalLoggerFactory.getInstance(AbstractChannel.class);

        protected static readonly ClosedChannelException ClosedChannelException = new ClosedChannelException();
        static readonly NotYetConnectedException NotYetConnectedException = new NotYetConnectedException();

        IMessageSizeEstimatorHandle estimatorHandle;

        readonly IChannelUnsafe channelUnsafe;
        readonly DefaultChannelPipeline pipeline;
        readonly TaskCompletionSource closeFuture = new TaskCompletionSource();

        volatile EndPoint localAddress;
        volatile EndPoint remoteAddress;
        volatile PausableChannelEventLoop eventLoop;
        volatile bool registered;

        /// <summary> Cache for the string representation of this channel /// </summary>
        bool strValActive;

        string strVal;

        /// <summary>
        /// Creates a new instance.
        ///
        /// @param parent
        ///        the parent of this channel. {@code null} if there's no parent.
        /// </summary>
        protected AbstractChannel(IChannel parent)
<<<<<<< HEAD
            : this(parent,DefaultChannelId.NewInstance())
=======
            : this(parent, DefaultChannelId.NewInstance())
>>>>>>> 627d7c8e
        {
        }
        /// <summary>
        /// Creates a new instance.
        ///
        //* @param parent
        //*        the parent of this channel. {@code null} if there's no parent.
        /// </summary>
        protected AbstractChannel(IChannel parent , IChannelId id)
        {
            this.Parent = parent;
            this.Id = id;
            this.channelUnsafe = this.NewUnsafe();
            this.pipeline = new DefaultChannelPipeline(this);
        }

        public IChannelId Id { get; private set; }

        public bool IsWritable
        {
            get
            {
                ChannelOutboundBuffer buf = this.channelUnsafe.OutboundBuffer;
                return buf != null && buf.IsWritable;
            }
        }

        public IChannel Parent { get; private set; }

        public IChannelPipeline Pipeline
        {
            get { return this.pipeline; }
        }

        public abstract IChannelConfiguration Configuration { get; }

        public IByteBufferAllocator Allocator
        {
            get { return this.Configuration.Allocator; }
        }

        public IEventLoop EventLoop
        {
            get
            {
                IEventLoop eventLoop = this.eventLoop;
                if (eventLoop == null)
                {
                    throw new InvalidOperationException("channel not registered to an event loop");
                }
                return eventLoop;
            }
        }

        public abstract bool Open { get; }

        public abstract bool Active { get; }

        public abstract bool DisconnectSupported { get; }

        public EndPoint LocalAddress
        {
            get
            {
                EndPoint address = this.localAddress;
                return address ?? this.CacheLocalAddress();
            }
        }

        public EndPoint RemoteAddress
        {
            get
            {
                EndPoint address = this.remoteAddress;
                return address ?? this.CacheRemoteAddress();
            }

        }

        protected abstract EndPoint LocalAddressInternal { get; }

        protected void InvalidateLocalAddress()
        {
            this.localAddress = null;
        }

        protected EndPoint CacheLocalAddress()
        {
            try
            {
                return this.localAddress = this.LocalAddressInternal;
            }
            catch (Exception)
            {
                // Sometimes fails on a closed socket in Windows.
                return null;
            }
        }

        protected abstract EndPoint RemoteAddressInternal { get; }

        protected void InvalidateRemoteAddress()
        {
            this.remoteAddress = null;
        }

        protected EndPoint CacheRemoteAddress()
        {
            try
            {
                return this.remoteAddress = this.RemoteAddressInternal;
            }
            catch (Exception)
            {
                // Sometimes fails on a closed socket in Windows.
                return null;
            }
        }

        /// <summary>
        /// Reset the stored remoteAddress
        /// </summary>
        public bool Registered
        {
            get { return this.registered; }
        }

        public Task BindAsync(EndPoint localAddress)
        {
            return this.pipeline.BindAsync(localAddress);
        }

        public Task ConnectAsync(EndPoint remoteAddress)
        {
            return this.pipeline.ConnectAsync(remoteAddress);
        }

        public Task ConnectAsync(EndPoint remoteAddress, EndPoint localAddress)
        {
            return this.pipeline.ConnectAsync(remoteAddress, localAddress);
        }

        public Task DisconnectAsync()
        {
            return this.pipeline.DisconnectAsync();
        }

        public Task CloseAsync()
        {
            return this.pipeline.CloseAsync();
        }

        public Task DeregisterAsync()
        {
            /// <summary>
            /// One problem of channel deregistration is that after a channel has been deregistered
            /// there may still be tasks, created from within one of the channel's ChannelHandlers,
            /// input the {@link EventLoop}'s task queue. That way, an unfortunate twist of events could lead
            /// to tasks still being input the old {@link EventLoop}'s queue even after the channel has been
            /// registered with a new {@link EventLoop}. This would lead to the tasks being executed by two
            /// different {@link EventLoop}s.
            ///
            /// Our solution to this problem is to always perform the actual deregistration of
            /// the channel as a task and to reject any submission of new tasks, from within
            /// one of the channel's ChannelHandlers, until the channel is registered with
            /// another {@link EventLoop}. That way we can be sure that there are no more tasks regarding
            /// that particular channel after it has been deregistered (because the deregistration
            /// task is the last one.).
            ///
            /// This only works for one time tasks. To see how we handle periodic/delayed tasks have a look
            /// at {@link io.netty.util.concurrent.ScheduledFutureTask#run()}.
            ///
            /// Also see {@link HeadContext#deregister(ChannelHandlerContext, ChannelPromise)}.
            /// </summary>
            this.eventLoop.RejectNewTasks();
            return this.pipeline.DeregisterAsync();
        }

        public IChannel Flush()
        {
            this.pipeline.Flush();
            return this;
        }

        public IChannel Read()
        {
            this.pipeline.Read();
            return this;
        }

        public Task WriteAsync(object msg)
        {
            return this.pipeline.WriteAsync(msg);
        }

        public Task WriteAndFlushAsync(object message)
        {
            return this.pipeline.WriteAndFlushAsync(message);
        }

        public Task CloseCompletion
        {
            get { return this.closeFuture.Task; }
        }

        public IChannelUnsafe Unsafe
        {
            get { return this.channelUnsafe; }
        }

        /// <summary>
        /// Create a new {@link AbstractUnsafe} instance which will be used for the life-time of the {@link Channel}
        /// </summary>
        protected abstract IChannelUnsafe NewUnsafe();

           /// <summary>
        /// Returns the ID of this channel.
        /// </summary>

        public override int GetHashCode()
        {
            return Id.GetHashCode();
        }

        /// <summary>
        /// Returns {@code true} if and only if the specified object is identical
        /// with this channel (i.e: {@code this == o}).
        /// </summary>
        public override bool Equals(object o)
        {
            return this == o;
        }

        public int CompareTo(IChannel o)
        {
            if (ReferenceEquals(this, o))
            {
                return 0;
            }

            return Id.CompareTo(o.Id);
        }

        /// <summary>
        /// Returns the {@link String} representation of this channel.  The returned
        /// string contains the {@linkplain #hashCode()} ID}, {@linkplain #localAddress() local address},
        /// and {@linkplain #remoteAddress() remote address} of this channel for
        /// easier identification.
        /// </summary>
        public override string ToString()
        {
            bool active = this.Active;
            if (this.strValActive == active && this.strVal != null)
            {
                return this.strVal;
            }

            EndPoint remoteAddr = this.RemoteAddress;
            EndPoint localAddr = this.LocalAddress;
            if (remoteAddr != null)
            {
                EndPoint srcAddr;
                EndPoint dstAddr;
                if (this.Parent == null)
                {
                    srcAddr = localAddr;
                    dstAddr = remoteAddr;
                }
                else
                {
                    srcAddr = remoteAddr;
                    dstAddr = localAddr;
                }

                StringBuilder buf = new StringBuilder(96)
                    .Append("[id: 0x")
<<<<<<< HEAD
                    .Append(Id.AsShortText)
=======
                    .Append(Id.AsShortText())
>>>>>>> 627d7c8e
                    .Append(", ")
                    .Append(srcAddr)
                    .Append(active ? " => " : " :> ")
                    .Append(dstAddr)
                    .Append(']');
                this.strVal = buf.ToString();
            }
            else if (localAddr != null)
            {
                StringBuilder buf = new StringBuilder(64)
                    .Append("[id: 0x")
<<<<<<< HEAD
                    .Append(Id.AsShortText)
=======
                    .Append(Id.AsShortText())
>>>>>>> 627d7c8e
                    .Append(", ")
                    .Append(localAddr)
                    .Append(']');
                this.strVal = buf.ToString();
            }
            else
            {
                StringBuilder buf = new StringBuilder(16)
                    .Append("[id: 0x")
<<<<<<< HEAD
                    .Append(Id.AsShortText)
=======
                    .Append(Id.AsShortText())
>>>>>>> 627d7c8e
                    .Append(']');
                this.strVal = buf.ToString();
            }

            this.strValActive = active;
            return this.strVal;
        }

        internal IMessageSizeEstimatorHandle EstimatorHandle
        {
            get
            {
                if (this.estimatorHandle == null)
                {
                    this.estimatorHandle = this.Configuration.MessageSizeEstimator.NewHandle();
                }
                return this.estimatorHandle;
            }
        }

        /// <summary>
        /// {@link Unsafe} implementation which sub-classes must extend and use.
        /// </summary>
        protected abstract class AbstractUnsafe : IChannelUnsafe
        {
            protected readonly AbstractChannel channel;
            ChannelOutboundBuffer outboundBuffer;
            IRecvByteBufAllocatorHandle recvHandle;
            bool inFlush0;

            /// <summary> true if the channel has never been registered, false otherwise /// </summary>
            bool neverRegistered = true;

            public IRecvByteBufAllocatorHandle RecvBufAllocHandle
            {
                get
                {
                    if (this.recvHandle == null)
                    {
                        this.recvHandle = this.channel.Configuration.RecvByteBufAllocator.NewHandle();
                    }
                    return this.recvHandle;
                }
            }

            //public ChannelHandlerInvoker invoker() {
            //    // return the unwrapped invoker.
            //    return ((PausableChannelEventExecutor) eventLoop().asInvoker()).unwrapInvoker();
            //}

            protected AbstractUnsafe(AbstractChannel channel)
            {
                this.channel = channel;
                this.outboundBuffer = new ChannelOutboundBuffer(channel);
            }

            public ChannelOutboundBuffer OutboundBuffer
            {
                get { return this.outboundBuffer; }
            }

            public Task RegisterAsync(IEventLoop eventLoop)
            {
                Contract.Requires(eventLoop != null);
                if (this.channel.Registered)
                {
                    return TaskEx.FromException(new InvalidOperationException("registered to an event loop already"));
                }
                if (!this.channel.IsCompatible(eventLoop))
                {
                    return TaskEx.FromException(new InvalidOperationException("incompatible event loop type: " + eventLoop.GetType().Name));
                }

                // It's necessary to reuse the wrapped eventloop object. Otherwise the user will end up with multiple
                // objects that do not share a common state.
                if (this.channel.eventLoop == null)
                {
                    this.channel.eventLoop = new PausableChannelEventLoop(this.channel, eventLoop);
                }
                else
                {
                    this.channel.eventLoop.Unwrapped = eventLoop;
                }

                var promise = new TaskCompletionSource();

                if (eventLoop.InEventLoop)
                {
                    this.Register0(promise);
                }
                else
                {
                    try
                    {
                        eventLoop.Execute(() => this.Register0(promise));
                    }
                    catch (Exception ex)
                    {
                        ChannelEventSource.Log.Warning(
                            string.Format("Force-closing a channel whose registration task was not accepted by an event loop: {0}", this.channel),
                            ex);
                        this.CloseForcibly();
                        this.channel.closeFuture.Complete();
                        Util.SafeSetFailure(promise, ex);
                    }
                }

                return promise.Task;
            }

            void Register0(TaskCompletionSource promise)
            {
                try
                {
                    // check if the channel is still open as it could be closed input the mean time when the register
                    // call was outside of the eventLoop
                    if (!promise.setUncancellable() || !this.EnsureOpen(promise))
                    {
                        Util.SafeSetFailure(promise, ClosedChannelException);
                        return;
                    }
                    bool firstRegistration = this.neverRegistered;
                    this.channel.DoRegister();
                    this.neverRegistered = false;
                    this.channel.registered = true;
                    this.channel.eventLoop.AcceptNewTasks();
                    Util.SafeSetSuccess(promise);
                    this.channel.pipeline.FireChannelRegistered();
                    // Only fire a channelActive if the channel has never been registered. This prevents firing
                    // multiple channel actives if the channel is deregistered and re-registered.
                    if (firstRegistration && this.channel.Active)
                    {
                        this.channel.pipeline.FireChannelActive();
                    }
                }
                catch (Exception t)
                {
                    // Close the channel directly to avoid FD leak.
                    this.CloseForcibly();
                    this.channel.closeFuture.Complete();
                    Util.SafeSetFailure(promise, t);
                }
            }

            public Task BindAsync(EndPoint localAddress)
            {
                // todo: cancellation support
                if ( /*!promise.setUncancellable() || */!this.channel.Open)
                {
                    return this.CreateClosedChannelExceptionTask();
                }

                //// See: https://github.com/netty/netty/issues/576
                //if (bool.TrueString.Equals(this.channel.Configuration.getOption(ChannelOption.SO_BROADCAST)) &&
                //    localAddress is IPEndPoint &&
                //    !((IPEndPoint)localAddress).Address.getAddress().isAnyLocalAddress() &&
                //    !Environment.OSVersion.Platform == PlatformID.Win32NT && !Environment.isRoot())
                //{
                //    // Warn a user about the fact that a non-root user can't receive a
                //    // broadcast packet on *nix if the socket is bound on non-wildcard address.
                //    logger.warn(
                //        "A non-root user can't receive a broadcast packet if the socket " +
                //            "is not bound to a wildcard address; binding to a non-wildcard " +
                //            "address (" + localAddress + ") anyway as requested.");
                //}

                bool wasActive = this.channel.Active;
                var promise = new TaskCompletionSource();
                try
                {
                    this.channel.DoBind(localAddress);
                }
                catch (Exception t)
                {
                    Util.SafeSetFailure(promise, t);
                    this.CloseIfClosed();
                    return promise.Task;
                }

                if (!wasActive && this.channel.Active)
                {
                    this.InvokeLater(() => this.channel.pipeline.FireChannelActive());
                }

                this.SafeSetSuccess(promise);

                return promise.Task;
            }

            public abstract Task ConnectAsync(EndPoint remoteAddress, EndPoint localAddress);

            void SafeSetFailure(TaskCompletionSource promise, Exception cause)
            {
                Util.SafeSetFailure(promise, cause);
            }

            public Task DisconnectAsync()
            {
                var promise = new TaskCompletionSource();
                if (!promise.setUncancellable())
                {
                    return promise.Task;
                }

                bool wasActive = this.channel.Active;
                try
                {
                    this.channel.DoDisconnect();
                }
                catch (Exception t)
                {
                    this.SafeSetFailure(promise, t);
                    this.CloseIfClosed();
                    return promise.Task;
                }

                if (wasActive && !this.channel.Active)
                {
                    this.InvokeLater(() => this.channel.pipeline.FireChannelInactive());
                }

                this.SafeSetSuccess(promise);
                this.CloseIfClosed(); // doDisconnect() might have closed the channel

                return promise.Task;
            }

            void SafeSetSuccess(TaskCompletionSource promise)
            {
                Util.SafeSetSuccess(promise);
            }

            public Task CloseAsync() //CancellationToken cancellationToken)
            {
                var promise = new TaskCompletionSource();
                if (!promise.setUncancellable())
                {
                    return promise.Task;
                }
                //if (cancellationToken.IsCancellationRequested)
                //{
                //    return TaskEx.Cancelled;
                //}

                if (this.outboundBuffer == null)
                {
                    // Only needed if no VoidChannelPromise.
                    if (promise != TaskCompletionSource.Void)
                    {
                        // This means close() was called before so we just register a listener and return
                        return this.channel.closeFuture.Task;
                    }
                    return promise.Task;
                }

                if (this.channel.closeFuture.Task.IsCompleted)
                {
                    // Closed already.
                    Util.SafeSetSuccess(promise);
                    return promise.Task;
                }

                bool wasActive = this.channel.Active;
                ChannelOutboundBuffer buffer = this.outboundBuffer;
                this.outboundBuffer = null; // Disallow adding any messages and flushes to outboundBuffer.
                IEventExecutor closeExecutor = null; // todo closeExecutor();
                if (closeExecutor != null)
                {
                    closeExecutor.Execute(() =>
                    {
                        try
                        {
                            // Execute the close.
                            this.DoClose0(promise);
                        }
                        finally
                        {
                            // Call invokeLater so closeAndDeregister is executed input the EventLoop again!
                            this.InvokeLater(() =>
                            {
                                // Fail all the queued messages
                                buffer.FailFlushed(ClosedChannelException,
                                    false);
                                buffer.Close(ClosedChannelException);
                                this.FireChannelInactiveAndDeregister(wasActive);
                            });
                        }
                    });
                }
                else
                {
                    try
                    {
                        // Close the channel and fail the queued messages input all cases.
                        this.DoClose0(promise);
                    }
                    finally
                    {
                        // Fail all the queued messages.
                        buffer.FailFlushed(ClosedChannelException, false);
                        buffer.Close(ClosedChannelException);
                    }
                    if (this.inFlush0)
                    {
                        this.InvokeLater(() => this.FireChannelInactiveAndDeregister(wasActive));
                    }
                    else
                    {
                        this.FireChannelInactiveAndDeregister(wasActive);
                    }
                }

                return promise.Task;
            }

            void DoClose0(TaskCompletionSource promise)
            {
                try
                {
                    this.channel.DoClose();
                    this.channel.closeFuture.Complete();
                    this.SafeSetSuccess(promise);
                }
                catch (Exception t)
                {
                    this.channel.closeFuture.Complete();
                    this.SafeSetFailure(promise, t);
                }
            }

            void FireChannelInactiveAndDeregister(bool wasActive)
            {
                if (wasActive && !this.channel.Active)
                {
                    this.InvokeLater(() =>
                    {
                        this.channel.pipeline.FireChannelInactive();
                        this.DeregisterAsync();
                    });
                }
                else
                {
                    this.InvokeLater(() => this.DeregisterAsync());
                }
            }

            public void CloseForcibly()
            {
                try
                {
                    this.channel.DoClose();
                }
                catch (Exception e)
                {
                    ChannelEventSource.Log.Warning("Failed to close a channel.", e);
                }
            }

            /// <summary>
            /// This method must NEVER be called directly, but be executed as an
            /// extra task with a clean call stack instead. The reason for this
            /// is that this method calls {@link ChannelPipeline#fireChannelUnregistered()}
            /// directly, which might lead to an unfortunate nesting of independent inbound/outbound
            /// events. See the comments input {@link #invokeLater(Runnable)} for more details.
            /// </summary>
            public Task DeregisterAsync()
            {
                //if (!promise.setUncancellable())
                //{
                //    return;
                //}

                if (!this.channel.registered)
                {
                    return TaskEx.Completed;
                }

                try
                {
                    this.channel.DoDeregister();
                }
                catch (Exception t)
                {
                    ChannelEventSource.Log.Warning("Unexpected exception occurred while deregistering a channel.", t);
                    return TaskEx.FromException(t);
                }
                finally
                {
                    if (this.channel.registered)
                    {
                        this.channel.registered = false;
                        this.channel.pipeline.FireChannelUnregistered();
                    }
                    else
                    {
                        // Some transports like local and AIO does not allow the deregistration of
                        // an open channel.  Their doDeregister() calls close().  Consequently,
                        // close() calls deregister() again - no need to fire channelUnregistered.
                    }
                }
                return TaskEx.Completed;
            }

            public void BeginRead()
            {
                if (!this.channel.Active)
                {
                    return;
                }

                try
                {
                    this.channel.DoBeginRead();
                }
                catch (Exception e)
                {
                    this.InvokeLater(() => this.channel.pipeline.FireExceptionCaught(e));
                    this.CloseAsync();
                }
            }

            public Task WriteAsync(object msg)
            {
                ChannelOutboundBuffer outboundBuffer = this.outboundBuffer;
                if (outboundBuffer == null)
                {
                    // If the outboundBuffer is null we know the channel was closed and so
                    // need to fail the future right away. If it is not null the handling of the rest
                    // will be done input flush0()
                    // See https://github.com/netty/netty/issues/2362

                    // release message now to prevent resource-leak
                    ReferenceCountUtil.Release(msg);
                    return TaskEx.FromException(ClosedChannelException);
                }

                int size;
                try
                {
                    msg = this.channel.FilterOutboundMessage(msg);
                    size = this.channel.EstimatorHandle.Size(msg);
                    if (size < 0)
                    {
                        size = 0;
                    }
                }
                catch (Exception t)
                {
                    ReferenceCountUtil.Release(msg);

                    return TaskEx.FromException(t);
                }

                var promise = new TaskCompletionSource();
                outboundBuffer.AddMessage(msg, size, promise);
                return promise.Task;
            }

            public void Flush()
            {
                ChannelOutboundBuffer outboundBuffer = this.outboundBuffer;
                if (outboundBuffer == null)
                {
                    return;
                }

                outboundBuffer.AddFlush();
                this.Flush0();
            }

            protected virtual void Flush0()
            {
                if (this.inFlush0)
                {
                    // Avoid re-entrance
                    return;
                }

                ChannelOutboundBuffer outboundBuffer = this.outboundBuffer;
                if (outboundBuffer == null || outboundBuffer.IsEmpty)
                {
                    return;
                }

                this.inFlush0 = true;

                // Mark all pending write requests as failure if the channel is inactive.
                if (!this.channel.Active)
                {
                    try
                    {
                        if (this.channel.Open)
                        {
                            outboundBuffer.FailFlushed(NotYetConnectedException, true);
                        }
                        else
                        {
                            // Do not trigger channelWritabilityChanged because the channel is closed already.
                            outboundBuffer.FailFlushed(ClosedChannelException, false);
                        }
                    }
                    finally
                    {
                        this.inFlush0 = false;
                    }
                    return;
                }

                try
                {
                    this.channel.DoWrite(outboundBuffer);
                }
                catch (Exception t)
                {
                    outboundBuffer.FailFlushed(t, true);
                }
                finally
                {
                    this.inFlush0 = false;
                }
            }

            protected bool EnsureOpen(TaskCompletionSource promise)
            {
                if (this.channel.Open)
                {
                    return true;
                }

                Util.SafeSetFailure(promise, ClosedChannelException);
                return false;
            }

            protected Task CreateClosedChannelExceptionTask()
            {
                return TaskEx.FromException(ClosedChannelException);
            }

            protected void CloseIfClosed()
            {
                if (this.channel.Open)
                {
                    return;
                }
                this.CloseAsync();
            }

            void InvokeLater(Action task)
            {
                try
                {
                    // This method is used by outbound operation implementations to trigger an inbound event later.
                    // They do not trigger an inbound event immediately because an outbound operation might have been
                    // triggered by another inbound event handler method.  If fired immediately, the call stack
                    // will look like this for example:
                    //
                    //   handlerA.inboundBufferUpdated() - (1) an inbound handler method closes a connection.
                    //   -> handlerA.ctx.close()
                    //      -> channel.unsafe.close()
                    //         -> handlerA.channelInactive() - (2) another inbound handler method called while input (1) yet
                    //
                    // which means the execution of two inbound handler methods of the same handler overlap undesirably.
                    this.channel.EventLoop.Execute(task);
                }
                catch (RejectedExecutionException e)
                {
                    ChannelEventSource.Log.Warning("Can't invoke task later as EventLoop rejected it", e);
                }
            }

            protected Exception AnnotateConnectException(Exception exception, EndPoint remoteAddress)
            {
                if (exception is SocketException)
                {
                    return new ConnectException("LogError connecting to " + remoteAddress, exception);
                }

                return exception;
            }

            //   /// <summary>
            //* @return {@link EventLoop} to execute {@link #doClose()} or {@code null} if it should be done input the
            //* {@link EventLoop}.
            //+
            ///// </summary>

            //   protected IEventExecutor closeExecutor()
            //   {
            //       return null;
            //   }
        }

        /// <summary>
        /// Return {@code true} if the given {@link EventLoop} is compatible with this instance.
        /// </summary>
        protected abstract bool IsCompatible(IEventLoop eventLoop);

        /// <summary>
        /// Is called after the {@link Channel} is registered with its {@link EventLoop} as part of the register process.
        ///
        /// Sub-classes may override this method
        /// </summary>
        protected virtual void DoRegister()
        {
            // NOOP
        }

        /// <summary>
        /// Bind the {@link Channel} to the {@link EndPoint}
        /// </summary>
        protected abstract void DoBind(EndPoint localAddress);

        /// <summary>
        /// Disconnect this {@link Channel} from its remote peer
        /// </summary>
        protected abstract void DoDisconnect();

        /// <summary>
        /// Close the {@link Channel}
        /// </summary>
        protected abstract void DoClose();

        /// <summary>
        /// Deregister the {@link Channel} from its {@link EventLoop}.
        ///
        /// Sub-classes may override this method
        /// </summary>
        protected virtual void DoDeregister()
        {
            // NOOP
        }

        /// <summary>
        /// Schedule a read operation.
        /// </summary>
        protected abstract void DoBeginRead();

        /// <summary>
        /// Flush the content of the given buffer to the remote peer.
        /// </summary>
        protected abstract void DoWrite(ChannelOutboundBuffer input);

        /// <summary>
        /// Invoked when a new message is added to a {@link ChannelOutboundBuffer} of this {@link AbstractChannel}, so that
        /// the {@link Channel} implementation converts the message to another. (e.g. heap buffer -> direct buffer)
        /// </summary>
        protected virtual object FilterOutboundMessage(object msg)
        {
            return msg;
        }

        sealed class PausableChannelEventLoop : PausableChannelEventExecutor, IEventLoop
        {
            volatile bool isAcceptingNewTasks = true;
            public volatile IEventLoop Unwrapped;
            readonly IChannel channel;

            public PausableChannelEventLoop(IChannel channel, IEventLoop unwrapped)
            {
                this.channel = channel;
                this.Unwrapped = unwrapped;
            }

            public override void RejectNewTasks()
            {
                this.isAcceptingNewTasks = false;
            }

            public override void AcceptNewTasks()
            {
                this.isAcceptingNewTasks = true;
            }

            public override bool IsAcceptingNewTasks
            {
                get { return this.isAcceptingNewTasks; }
            }

            public override IEventExecutor Unwrap()
            {
                return this.Unwrapped;
            }

            IEventLoop IEventLoop.Unwrap()
            {
                return this.Unwrapped;
            }

            public IChannelHandlerInvoker Invoker
            {
                get { return this.Unwrapped.Invoker; }
            }

            public Task RegisterAsync(IChannel c)
            {
                return this.Unwrapped.RegisterAsync(c);
            }

            internal override IChannel Channel
            {
                get { return this.channel; }
            }
        }
    }
}<|MERGE_RESOLUTION|>--- conflicted
+++ resolved
@@ -43,11 +43,7 @@
         ///        the parent of this channel. {@code null} if there's no parent.
         /// </summary>
         protected AbstractChannel(IChannel parent)
-<<<<<<< HEAD
-            : this(parent,DefaultChannelId.NewInstance())
-=======
             : this(parent, DefaultChannelId.NewInstance())
->>>>>>> 627d7c8e
         {
         }
         /// <summary>
@@ -324,11 +320,7 @@
 
                 StringBuilder buf = new StringBuilder(96)
                     .Append("[id: 0x")
-<<<<<<< HEAD
-                    .Append(Id.AsShortText)
-=======
                     .Append(Id.AsShortText())
->>>>>>> 627d7c8e
                     .Append(", ")
                     .Append(srcAddr)
                     .Append(active ? " => " : " :> ")
@@ -340,11 +332,7 @@
             {
                 StringBuilder buf = new StringBuilder(64)
                     .Append("[id: 0x")
-<<<<<<< HEAD
-                    .Append(Id.AsShortText)
-=======
                     .Append(Id.AsShortText())
->>>>>>> 627d7c8e
                     .Append(", ")
                     .Append(localAddr)
                     .Append(']');
@@ -354,11 +342,7 @@
             {
                 StringBuilder buf = new StringBuilder(16)
                     .Append("[id: 0x")
-<<<<<<< HEAD
-                    .Append(Id.AsShortText)
-=======
                     .Append(Id.AsShortText())
->>>>>>> 627d7c8e
                     .Append(']');
                 this.strVal = buf.ToString();
             }
