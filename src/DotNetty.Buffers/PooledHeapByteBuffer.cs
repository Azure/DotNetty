--- conflicted
+++ resolved
@@ -44,14 +44,6 @@
 
         protected internal override long _GetLongLE(int index) => HeapByteBufferUtil.GetLongLE(this.Memory, this.Idx(index));
 
-        protected override int _GetMedium(int index)
-        {
-            index = this.Idx(index);
-            return (sbyte)this.Memory[index] << 16 |
-                   this.Memory[index + 1] << 8 |
-                   this.Memory[index + 2];
-        }
-
         public override IByteBuffer GetBytes(int index, IByteBuffer dst, int dstIndex, int length)
         {
             this.CheckDstIndex(index, length, dstIndex, dst.Capacity);
@@ -86,28 +78,6 @@
 
         protected internal override void _SetShortLE(int index, int value) => HeapByteBufferUtil.SetShortLE(this.Memory, this.Idx(index), value);
 
-<<<<<<< HEAD
-        protected override void _SetMedium(int index, int value)
-        {
-            index = this.Idx(index);
-            this.Memory[index] = (byte)value.RightUShift(16);
-            this.Memory[index + 1] = (byte)value.RightUShift(8);
-            this.Memory[index + 2] = (byte)value;
-        }
-
-        protected override void _SetLong(int index, long value)
-        {
-            index = this.Idx(index);
-            this.Memory[index] = (byte)value.RightUShift(56);
-            this.Memory[index + 1] = (byte)value.RightUShift(48);
-            this.Memory[index + 2] = (byte)value.RightUShift(40);
-            this.Memory[index + 3] = (byte)value.RightUShift(32);
-            this.Memory[index + 4] = (byte)value.RightUShift(24);
-            this.Memory[index + 5] = (byte)value.RightUShift(16);
-            this.Memory[index + 6] = (byte)value.RightUShift(8);
-            this.Memory[index + 7] = (byte)value;
-        }
-=======
         protected internal override void _SetMedium(int index, int value) => HeapByteBufferUtil.SetMedium(this.Memory, this.Idx(index), value);
 
         protected internal override void _SetMediumLE(int index, int value) => HeapByteBufferUtil.SetMediumLE(this.Memory, this.Idx(index), value);
@@ -119,7 +89,6 @@
         protected internal override void _SetLong(int index, long value) => HeapByteBufferUtil.SetLong(this.Memory, this.Idx(index), value);
 
         protected internal override void _SetLongLE(int index, long value) => HeapByteBufferUtil.SetLongLE(this.Memory, this.Idx(index), value);
->>>>>>> 131db286
 
         public override IByteBuffer SetBytes(int index, IByteBuffer src, int srcIndex, int length)
         {
@@ -154,13 +123,6 @@
         {
             this.CheckSrcIndex(index, length, srcIndex, src.Length);
             PlatformDependent.CopyMemory(src, srcIndex, this.Memory, this.Idx(index), length);
-            return this;
-        }
-
-        public override IByteBuffer SetZero(int index, int length)
-        {
-            this.CheckIndex(index, length);
-            System.Array.Clear(this.Memory, this.Idx(index), length);
             return this;
         }
 
