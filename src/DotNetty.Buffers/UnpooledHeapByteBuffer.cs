--- conflicted
+++ resolved
@@ -3,7 +3,6 @@
 
 namespace DotNetty.Buffers
 {
-    using DotNetty.Common.Utilities;
     using System;
     using System.Diagnostics.Contracts;
     using System.IO;
@@ -182,15 +181,6 @@
             return readTotal;
         }
 
-<<<<<<< HEAD
-        public override IByteBuffer SetZero(int index, int length)
-        {
-            this.CheckIndex(index, length);
-            System.Array.Clear(this.array, index, length);
-            return this;
-        }
-
-=======
         public override int IoBufferCount => 1;
 
         public override ArraySegment<byte> GetIoBuffer(int index, int length)
@@ -201,7 +191,6 @@
 
         public override ArraySegment<byte>[] GetIoBuffers(int index, int length) => new[] { this.GetIoBuffer(index, length) };
 
->>>>>>> 131db286
         public override byte GetByte(int index)
         {
             this.EnsureAccessible();
@@ -271,26 +260,9 @@
             return this._GetLong(index);
         }
 
-<<<<<<< HEAD
-        public override int GetMedium(int index)
-        {
-            this.EnsureAccessible();
-            return this._GetMedium(index);
-        }
-
-        protected override int _GetMedium(int index)
-        {
-            return (sbyte)this.array[index] << 16 |
-                    this.array[index + 1] << 8 |
-                    this.array[index + 2];
-        }
-
-        protected override long _GetLong(int index)
-=======
         protected internal override long _GetLong(int index) => HeapByteBufferUtil.GetLong(this.array, index);
 
         public override long GetLongLE(int index)
->>>>>>> 131db286
         {
             this.EnsureAccessible();
             return this._GetLongLE(index);
@@ -332,25 +304,6 @@
             return this;
         }
 
-<<<<<<< HEAD
-        public override IByteBuffer SetMedium(int index, int value)
-        {
-            this.EnsureAccessible();
-            this._SetMedium(index, value);
-            return this;
-        }
-
-        protected override void _SetMedium(int index, int value)
-        {
-            unchecked
-            {
-                uint unsignedValue = (uint)value;
-                this.array[index] = (byte)(unsignedValue >> 16);
-                this.array[index + 1] = (byte)(unsignedValue >> 8);
-                this.array[index + 2] = (byte)value;
-            }
-        }
-=======
         protected internal override void _SetMedium(int index, int value) => HeapByteBufferUtil.SetMedium(this.array, index, value);
 
         public override IByteBuffer SetMediumLE(int index, int value)
@@ -361,7 +314,6 @@
         }
 
         protected internal override void _SetMediumLE(int index, int value) => HeapByteBufferUtil.SetMediumLE(this.array, index, value);
->>>>>>> 131db286
 
         public override IByteBuffer SetInt(int index, int value)
         {
