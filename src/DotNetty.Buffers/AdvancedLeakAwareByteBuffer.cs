﻿// Copyright (c) Microsoft. All rights reserved.
// Licensed under the MIT license. See LICENSE file in the project root for full license information.

namespace DotNetty.Buffers
{
    using System;
    using System.IO;
    using System.Text;
    using System.Threading;
    using System.Threading.Tasks;
    using DotNetty.Common;
    using DotNetty.Common.Internal;
    using DotNetty.Common.Internal.Logging;
    using DotNetty.Common.Utilities;

<<<<<<< HEAD
    class AdvancedLeakAwareByteBuffer : SimpleLeakAwareByteBuffer
=======
    sealed class AdvancedLeakAwareByteBuffer : SimpleLeakAwareByteBuffer
>>>>>>> 131db286
    {
        const string PropAcquireAndReleaseOnly = "io.netty.leakDetection.acquireAndReleaseOnly";
        static readonly bool AcquireAndReleaseOnly;

        static readonly IInternalLogger Logger = InternalLoggerFactory.GetInstance<AdvancedLeakAwareByteBuffer>();

        static AdvancedLeakAwareByteBuffer()
        {
            AcquireAndReleaseOnly = SystemPropertyUtil.GetBoolean(PropAcquireAndReleaseOnly, false);

            if (Logger.DebugEnabled)
            {
                Logger.Debug("-D{}: {}", PropAcquireAndReleaseOnly, AcquireAndReleaseOnly);
            }
        }

<<<<<<< HEAD
        internal AdvancedLeakAwareByteBuffer(IByteBuffer buf, IResourceLeak leak)
=======
        internal AdvancedLeakAwareByteBuffer(IByteBuffer buf, IResourceLeakTracker leak)
>>>>>>> 131db286
            : base(buf, leak)
        {
        }

        internal AdvancedLeakAwareByteBuffer(IByteBuffer wrapped, IByteBuffer trackedByteBuf, IResourceLeakTracker leak)
            : base(wrapped, trackedByteBuf, leak)
        {
        }

        internal static void RecordLeakNonRefCountingOperation(IResourceLeakTracker leak)
        {
            if (!AcquireAndReleaseOnly)
            {
                leak.Record();
            }
        }

        public override IByteBuffer Slice()
        {
            RecordLeakNonRefCountingOperation(this.Leak);
            return base.Slice();
        }

        public override IByteBuffer Slice(int index, int length)
        {
            RecordLeakNonRefCountingOperation(this.Leak);
            return base.Slice(index, length);
        }

        public override IByteBuffer Duplicate()
        {
            RecordLeakNonRefCountingOperation(this.Leak);
            return base.Duplicate();
        }

        public override IByteBuffer ReadSlice(int length)
        {
            RecordLeakNonRefCountingOperation(this.Leak);
            return base.ReadSlice(length);
        }

        public override IByteBuffer DiscardReadBytes()
        {
            RecordLeakNonRefCountingOperation(this.Leak);
            return base.DiscardReadBytes();
        }

        public override IByteBuffer DiscardSomeReadBytes()
        {
            RecordLeakNonRefCountingOperation(this.Leak);
            return base.DiscardSomeReadBytes();
        }

        public override IByteBuffer EnsureWritable(int minWritableBytes)
        {
            RecordLeakNonRefCountingOperation(this.Leak);
            return base.EnsureWritable(minWritableBytes);
        }

        public override int EnsureWritable(int minWritableBytes, bool force)
        {
            RecordLeakNonRefCountingOperation(this.Leak);
            return base.EnsureWritable(minWritableBytes, force);
        }

        public override bool GetBoolean(int index)
        {
            RecordLeakNonRefCountingOperation(this.Leak);
            return base.GetBoolean(index);
        }

        public override byte GetByte(int index)
        {
            RecordLeakNonRefCountingOperation(this.Leak);
            return base.GetByte(index);
        }

        public override int GetMedium(int index)
        {
<<<<<<< HEAD
            this.RecordLeakNonRefCountingOperation();
=======
            RecordLeakNonRefCountingOperation(this.Leak);
>>>>>>> 131db286
            return base.GetMedium(index);
        }

        public override int GetUnsignedMedium(int index)
        {
<<<<<<< HEAD
            this.RecordLeakNonRefCountingOperation();
=======
            RecordLeakNonRefCountingOperation(this.Leak);
>>>>>>> 131db286
            return base.GetUnsignedMedium(index);
        }

        public override short GetShort(int index)
        {
            RecordLeakNonRefCountingOperation(this.Leak);
            return base.GetShort(index);
        }

        public override ushort GetUnsignedShort(int index)
        {
            RecordLeakNonRefCountingOperation(this.Leak);
            return base.GetUnsignedShort(index);
        }

        public override int GetInt(int index)
        {
            RecordLeakNonRefCountingOperation(this.Leak);
            return base.GetInt(index);
        }

        public override uint GetUnsignedInt(int index)
        {
            RecordLeakNonRefCountingOperation(this.Leak);
            return base.GetUnsignedInt(index);
        }

        public override long GetLong(int index)
        {
            RecordLeakNonRefCountingOperation(this.Leak);
            return base.GetLong(index);
        }

        public override char GetChar(int index)
        {
            RecordLeakNonRefCountingOperation(this.Leak);
            return base.GetChar(index);
        }

        public override float GetFloat(int index)
        {
<<<<<<< HEAD
            this.RecordLeakNonRefCountingOperation();
=======
            RecordLeakNonRefCountingOperation(this.Leak);
>>>>>>> 131db286
            return base.GetFloat(index);
        }

        public override double GetDouble(int index)
        {
            RecordLeakNonRefCountingOperation(this.Leak);
            return base.GetDouble(index);
        }

        public override IByteBuffer GetBytes(int index, IByteBuffer dst)
        {
            RecordLeakNonRefCountingOperation(this.Leak);
            return base.GetBytes(index, dst);
        }

        public override IByteBuffer GetBytes(int index, IByteBuffer dst, int length)
        {
            RecordLeakNonRefCountingOperation(this.Leak);
            return base.GetBytes(index, dst, length);
        }

        public override IByteBuffer GetBytes(int index, IByteBuffer dst, int dstIndex, int length)
        {
            RecordLeakNonRefCountingOperation(this.Leak);
            return base.GetBytes(index, dst, dstIndex, length);
        }

        public override IByteBuffer GetBytes(int index, byte[] dst)
        {
            RecordLeakNonRefCountingOperation(this.Leak);
            return base.GetBytes(index, dst);
        }

        public override IByteBuffer GetBytes(int index, byte[] dst, int dstIndex, int length)
        {
            RecordLeakNonRefCountingOperation(this.Leak);
            return base.GetBytes(index, dst, dstIndex, length);
        }

        public override IByteBuffer SetBoolean(int index, bool value)
        {
            RecordLeakNonRefCountingOperation(this.Leak);
            return base.SetBoolean(index, value);
        }

        public override IByteBuffer SetByte(int index, int value)
        {
            RecordLeakNonRefCountingOperation(this.Leak);
            return base.SetByte(index, value);
        }

        public override IByteBuffer SetMedium(int index, int value)
        {
<<<<<<< HEAD
            this.RecordLeakNonRefCountingOperation();
=======
            RecordLeakNonRefCountingOperation(this.Leak);
>>>>>>> 131db286
            return base.SetMedium(index, value);
        }

        public override IByteBuffer SetShort(int index, int value)
        {
            RecordLeakNonRefCountingOperation(this.Leak);
            return base.SetShort(index, value);
        }

        public override IByteBuffer SetInt(int index, int value)
        {
            RecordLeakNonRefCountingOperation(this.Leak);
            return base.SetInt(index, value);
        }

        public override IByteBuffer SetLong(int index, long value)
        {
            RecordLeakNonRefCountingOperation(this.Leak);
            return base.SetLong(index, value);
        }

        public override IByteBuffer SetChar(int index, char value)
        {
            RecordLeakNonRefCountingOperation(this.Leak);
            return base.SetChar(index, value);
        }

        public override IByteBuffer SetFloat(int index, float value)
        {
<<<<<<< HEAD
            this.RecordLeakNonRefCountingOperation();
=======
            RecordLeakNonRefCountingOperation(this.Leak);
>>>>>>> 131db286
            return base.SetFloat(index, value);
        }

        public override IByteBuffer SetDouble(int index, double value)
        {
            RecordLeakNonRefCountingOperation(this.Leak);
            return base.SetDouble(index, value);
        }

        public override IByteBuffer SetBytes(int index, IByteBuffer src)
        {
            RecordLeakNonRefCountingOperation(this.Leak);
            return base.SetBytes(index, src);
        }

        public override IByteBuffer SetBytes(int index, IByteBuffer src, int length)
        {
            RecordLeakNonRefCountingOperation(this.Leak);
            return base.SetBytes(index, src, length);
        }

        public override IByteBuffer SetBytes(int index, IByteBuffer src, int srcIndex, int length)
        {
            RecordLeakNonRefCountingOperation(this.Leak);
            return base.SetBytes(index, src, srcIndex, length);
        }

        public override IByteBuffer SetBytes(int index, byte[] src)
        {
            RecordLeakNonRefCountingOperation(this.Leak);
            return base.SetBytes(index, src);
        }

        public override IByteBuffer SetBytes(int index, byte[] src, int srcIndex, int length)
        {
            RecordLeakNonRefCountingOperation(this.Leak);
            return base.SetBytes(index, src, srcIndex, length);
        }

        public override Task<int> SetBytesAsync(int index, Stream input, int length, CancellationToken cancellationToken)
        {
            RecordLeakNonRefCountingOperation(this.Leak);
            return base.SetBytesAsync(index, input, length, cancellationToken);
        }

        public override IByteBuffer SetZero(int index, int length)
        {
<<<<<<< HEAD
            this.RecordLeakNonRefCountingOperation();
=======
            RecordLeakNonRefCountingOperation(this.Leak);
>>>>>>> 131db286
            return base.SetZero(index, length);
        }

        public override bool ReadBoolean()
        {
            RecordLeakNonRefCountingOperation(this.Leak);
            return base.ReadBoolean();
        }

        public override byte ReadByte()
        {
            RecordLeakNonRefCountingOperation(this.Leak);
            return base.ReadByte();
        }

        public override short ReadShort()
        {
            RecordLeakNonRefCountingOperation(this.Leak);
            return base.ReadShort();
        }

        public override ushort ReadUnsignedShort()
        {
            RecordLeakNonRefCountingOperation(this.Leak);
            return base.ReadUnsignedShort();
        }

        public override int ReadMedium()
        {
<<<<<<< HEAD
            this.RecordLeakNonRefCountingOperation();
=======
            RecordLeakNonRefCountingOperation(this.Leak);
>>>>>>> 131db286
            return base.ReadMedium();
        }

        public override int ReadUnsignedMedium()
        {
<<<<<<< HEAD
            this.RecordLeakNonRefCountingOperation();
=======
            RecordLeakNonRefCountingOperation(this.Leak);
>>>>>>> 131db286
            return base.ReadUnsignedMedium();
        }

        public override int ReadInt()
        {
            RecordLeakNonRefCountingOperation(this.Leak);
            return base.ReadInt();
        }

        public override uint ReadUnsignedInt()
        {
            RecordLeakNonRefCountingOperation(this.Leak);
            return base.ReadUnsignedInt();
        }

        public override long ReadLong()
        {
            RecordLeakNonRefCountingOperation(this.Leak);
            return base.ReadLong();
        }

        public override char ReadChar()
        {
            RecordLeakNonRefCountingOperation(this.Leak);
            return base.ReadChar();
        }

        public override float ReadFloat()
        {
<<<<<<< HEAD
            this.RecordLeakNonRefCountingOperation();
=======
            RecordLeakNonRefCountingOperation(this.Leak);
>>>>>>> 131db286
            return base.ReadFloat();
        }

        public override double ReadDouble()
        {
            RecordLeakNonRefCountingOperation(this.Leak);
            return base.ReadDouble();
        }

        public override IByteBuffer ReadBytes(int length)
        {
            RecordLeakNonRefCountingOperation(this.Leak);
            return base.ReadBytes(length);
        }

        public override IByteBuffer ReadBytes(IByteBuffer dst)
        {
            RecordLeakNonRefCountingOperation(this.Leak);
            return base.ReadBytes(dst);
        }

        public override IByteBuffer ReadBytes(IByteBuffer dst, int length)
        {
            RecordLeakNonRefCountingOperation(this.Leak);
            return base.ReadBytes(dst, length);
        }

        public override IByteBuffer ReadBytes(IByteBuffer dst, int dstIndex, int length)
        {
            RecordLeakNonRefCountingOperation(this.Leak);
            return base.ReadBytes(dst, dstIndex, length);
        }

        public override IByteBuffer ReadBytes(byte[] dst)
        {
            RecordLeakNonRefCountingOperation(this.Leak);
            return base.ReadBytes(dst);
        }

        public override IByteBuffer ReadBytes(byte[] dst, int dstIndex, int length)
        {
            RecordLeakNonRefCountingOperation(this.Leak);
            return base.ReadBytes(dst, dstIndex, length);
        }

        public override IByteBuffer ReadBytes(Stream output, int length)
        {
            RecordLeakNonRefCountingOperation(this.Leak);
            return base.ReadBytes(output, length);
        }

        public override IByteBuffer SkipBytes(int length)
        {
            RecordLeakNonRefCountingOperation(this.Leak);
            return base.SkipBytes(length);
        }

        public override IByteBuffer WriteBoolean(bool value)
        {
            RecordLeakNonRefCountingOperation(this.Leak);
            return base.WriteBoolean(value);
        }

        public override IByteBuffer WriteByte(int value)
        {
            RecordLeakNonRefCountingOperation(this.Leak);
            return base.WriteByte(value);
        }

        public override IByteBuffer WriteShort(int value)
        {
            RecordLeakNonRefCountingOperation(this.Leak);
            return base.WriteShort(value);
        }

        public override IByteBuffer WriteInt(int value)
        {
            RecordLeakNonRefCountingOperation(this.Leak);
            return base.WriteInt(value);
        }

        public override IByteBuffer WriteMedium(int value)
        {
<<<<<<< HEAD
            this.RecordLeakNonRefCountingOperation();
=======
            RecordLeakNonRefCountingOperation(this.Leak);
>>>>>>> 131db286
            return base.WriteMedium(value);
        }

        public override IByteBuffer WriteLong(long value)
        {
            RecordLeakNonRefCountingOperation(this.Leak);
            return base.WriteLong(value);
        }

        public override IByteBuffer WriteChar(char value)
        {
            RecordLeakNonRefCountingOperation(this.Leak);
            return base.WriteChar(value);
        }

        public override IByteBuffer WriteFloat(float value)
        {
<<<<<<< HEAD
            this.RecordLeakNonRefCountingOperation();
=======
            RecordLeakNonRefCountingOperation(this.Leak);
>>>>>>> 131db286
            return base.WriteFloat(value);
        }

        public override IByteBuffer WriteDouble(double value)
        {
            RecordLeakNonRefCountingOperation(this.Leak);
            return base.WriteDouble(value);
        }

        public override IByteBuffer WriteBytes(IByteBuffer src)
        {
            RecordLeakNonRefCountingOperation(this.Leak);
            return base.WriteBytes(src);
        }

        public override IByteBuffer WriteBytes(IByteBuffer src, int length)
        {
            RecordLeakNonRefCountingOperation(this.Leak);
            return base.WriteBytes(src, length);
        }

        public override IByteBuffer WriteBytes(IByteBuffer src, int srcIndex, int length)
        {
            RecordLeakNonRefCountingOperation(this.Leak);
            return base.WriteBytes(src, srcIndex, length);
        }

        public override IByteBuffer WriteBytes(byte[] src)
        {
            RecordLeakNonRefCountingOperation(this.Leak);
            return base.WriteBytes(src);
        }

        public override IByteBuffer WriteBytes(byte[] src, int srcIndex, int length)
        {
            RecordLeakNonRefCountingOperation(this.Leak);
            return base.WriteBytes(src, srcIndex, length);
        }

        public override Task WriteBytesAsync(Stream input, int length, CancellationToken cancellationToken)
        {
            RecordLeakNonRefCountingOperation(this.Leak);
            return base.WriteBytesAsync(input, length, cancellationToken);
        }

        public override IByteBuffer WriteZero(int length)
        {
<<<<<<< HEAD
            this.RecordLeakNonRefCountingOperation();
            return base.WriteZero(length);
        }

        //public override int indexOf(int fromIndex, int toIndex, byte value)
        //{
        //    this.RecordLeakNonRefCountingOperation();
        //    return base.indexOf(fromIndex, toIndex, value);
        //}

        //public override int bytesBefore(byte value)
        //{
        //    this.RecordLeakNonRefCountingOperation();
        //    return base.bytesBefore(value);
        //}

        //public override int bytesBefore(int length, byte value)
        //{
        //    this.RecordLeakNonRefCountingOperation();
        //    return base.bytesBefore(length, value);
        //}

        //public override int bytesBefore(int index, int length, byte value)
        //{
        //    this.RecordLeakNonRefCountingOperation();
        //    return base.bytesBefore(index, length, value);
        //}

        //public override int forEachByte(ByteProcessor processor)
        //{
        //    this.RecordLeakNonRefCountingOperation();
        //    return base.forEachByte(processor);
        //}

        //public override int forEachByte(int index, int length, ByteProcessor processor)
        //{
        //    this.RecordLeakNonRefCountingOperation();
        //    return base.forEachByte(index, length, processor);
        //}

        //public override int forEachByteDesc(ByteProcessor processor)
        //{
        //    this.RecordLeakNonRefCountingOperation();
        //    this.RecordLeakNonRefCountingOperation();
        //    return base.forEachByteDesc(processor);
        //}

        //public override int forEachByteDesc(int index, int length, ByteProcessor processor)
        //{
        //    this.RecordLeakNonRefCountingOperation();
        //    return base.forEachByteDesc(index, length, processor);
        //}
=======
            RecordLeakNonRefCountingOperation(this.Leak);
            return base.WriteZero(length);
        }

        public override int IndexOf(int fromIndex, int toIndex, byte value)
        {
            RecordLeakNonRefCountingOperation(this.Leak);
            return base.IndexOf(fromIndex, toIndex, value);
        }

        public override int BytesBefore(byte value)
        {
            RecordLeakNonRefCountingOperation(this.Leak);
            return base.BytesBefore(value);
        }

        public override int BytesBefore(int length, byte value)
        {
            RecordLeakNonRefCountingOperation(this.Leak);
            return base.BytesBefore(length, value);
        }

        public override int BytesBefore(int index, int length, byte value)
        {
            RecordLeakNonRefCountingOperation(this.Leak);
            return base.BytesBefore(index, length, value);
        }

        public override int ForEachByte(ByteProcessor processor)
        {
            RecordLeakNonRefCountingOperation(this.Leak);
            return base.ForEachByte(processor);
        }

        public override int ForEachByte(int index, int length, ByteProcessor processor)
        {
            RecordLeakNonRefCountingOperation(this.Leak);
            return base.ForEachByte(index, length, processor);
        }

        public override int ForEachByteDesc(ByteProcessor processor)
        {
            RecordLeakNonRefCountingOperation(this.Leak);
            return base.ForEachByteDesc(processor);
        }

        public override int ForEachByteDesc(int index, int length, ByteProcessor processor)
        {
            RecordLeakNonRefCountingOperation(this.Leak);
            return base.ForEachByteDesc(index, length, processor);
        }
>>>>>>> 131db286

        public override IByteBuffer Copy()
        {
            RecordLeakNonRefCountingOperation(this.Leak);
            return base.Copy();
        }

        public override IByteBuffer Copy(int index, int length)
        {
            RecordLeakNonRefCountingOperation(this.Leak);
            return base.Copy(index, length);
        }

        public override int IoBufferCount
        {
            get
            {
                RecordLeakNonRefCountingOperation(this.Leak);
                return base.IoBufferCount;
            }
        }

        public override ArraySegment<byte> GetIoBuffer()
        {
            RecordLeakNonRefCountingOperation(this.Leak);
            return base.GetIoBuffer();
        }

        public override ArraySegment<byte> GetIoBuffer(int index, int length)
        {
            RecordLeakNonRefCountingOperation(this.Leak);
            return base.GetIoBuffer(index, length);
        }

        public override ArraySegment<byte>[] GetIoBuffers()
        {
            RecordLeakNonRefCountingOperation(this.Leak);
            return base.GetIoBuffers();
        }

        public override ArraySegment<byte>[] GetIoBuffers(int index, int length)
        {
            RecordLeakNonRefCountingOperation(this.Leak);
            return base.GetIoBuffers(index, length);
        }

        public override string ToString(Encoding encoding)
        {
            RecordLeakNonRefCountingOperation(this.Leak);
            return base.ToString(encoding);
        }

        public override string ToString(int index, int length, Encoding encoding)
        {
            RecordLeakNonRefCountingOperation(this.Leak);
            return base.ToString(index, length, encoding);
        }

        public override IByteBuffer AdjustCapacity(int newCapacity)
        {
            RecordLeakNonRefCountingOperation(this.Leak);
            return base.AdjustCapacity(newCapacity);
        }

        public override short GetShortLE(int index)
        {
            RecordLeakNonRefCountingOperation(this.Leak);
            return base.GetShortLE(index);
        }

        public override ushort GetUnsignedShortLE(int index)
        {
            RecordLeakNonRefCountingOperation(this.Leak);
            return base.GetUnsignedShortLE(index);
        }

        public override int GetMediumLE(int index)
        {
            RecordLeakNonRefCountingOperation(this.Leak);
            return base.GetMediumLE(index);
        }

        public override int GetUnsignedMediumLE(int index)
        {
            RecordLeakNonRefCountingOperation(this.Leak);
            return base.GetUnsignedMediumLE(index);
        }

        public override int GetIntLE(int index)
        {
            RecordLeakNonRefCountingOperation(this.Leak);
            return base.GetIntLE(index);
        }

        public override uint GetUnsignedIntLE(int index)
        {
            RecordLeakNonRefCountingOperation(this.Leak);
            return base.GetUnsignedIntLE(index);
        }

        public override long GetLongLE(int index)
        {
            RecordLeakNonRefCountingOperation(this.Leak);
            return base.GetLongLE(index);
        }

        public override IByteBuffer SetShortLE(int index, int value)
        {
            RecordLeakNonRefCountingOperation(this.Leak);
            return base.SetShortLE(index, value);
        }

        public override IByteBuffer SetIntLE(int index, int value)
        {
            RecordLeakNonRefCountingOperation(this.Leak);
            return base.SetIntLE(index, value);
        }

        public override IByteBuffer SetMediumLE(int index, int value)
        {
            RecordLeakNonRefCountingOperation(this.Leak);
            return base.SetMediumLE(index, value);
        }

        public override IByteBuffer SetLongLE(int index, long value)
        {
            RecordLeakNonRefCountingOperation(this.Leak);
            return base.SetLongLE(index, value);
        }

        public override short ReadShortLE()
        {
            RecordLeakNonRefCountingOperation(this.Leak);
            return base.ReadShortLE();
        }

        public override ushort ReadUnsignedShortLE()
        {
            RecordLeakNonRefCountingOperation(this.Leak);
            return base.ReadUnsignedShortLE();
        }

        public override int ReadMediumLE()
        {
            RecordLeakNonRefCountingOperation(this.Leak);
            return base.ReadMediumLE();
        }

        public override int ReadUnsignedMediumLE()
        {
            RecordLeakNonRefCountingOperation(this.Leak);
            return base.ReadUnsignedMediumLE();
        }

        public override int ReadIntLE()
        {
            RecordLeakNonRefCountingOperation(this.Leak);
            return base.ReadIntLE();
        }

        public override uint ReadUnsignedIntLE()
        {
            RecordLeakNonRefCountingOperation(this.Leak);
            return base.ReadUnsignedIntLE();
        }

        public override long ReadLongLE()
        {
            RecordLeakNonRefCountingOperation(this.Leak);
            return base.ReadLongLE();
        }

        public override IByteBuffer WriteShortLE(int value)
        {
            RecordLeakNonRefCountingOperation(this.Leak);
            return base.WriteShortLE(value);
        }

        public override IByteBuffer WriteMediumLE(int value)
        {
            RecordLeakNonRefCountingOperation(this.Leak);
            return base.WriteMediumLE(value);
        }

        public override IByteBuffer WriteIntLE(int value)
        {
            RecordLeakNonRefCountingOperation(this.Leak);
            return base.WriteIntLE(value);
        }

        public override IByteBuffer WriteLongLE(long value)
        {
            RecordLeakNonRefCountingOperation(this.Leak);
            return base.WriteLongLE(value);
        }

        public override IByteBuffer GetBytes(int index, Stream destination, int length)
        {
            RecordLeakNonRefCountingOperation(this.Leak);
            return base.GetBytes(index, destination, length);
        }

        public override IReferenceCounted Retain()
        {
            this.Leak.Record();
            return base.Retain();
        }

        public override IReferenceCounted Retain(int increment)
        {
            this.Leak.Record();
            return base.Retain(increment);
        }

        public override IReferenceCounted Touch()
        {
            this.Leak.Record();
            return this;
        }

        public override IReferenceCounted Touch(object hint)
        {
            this.Leak.Record(hint);
            return this;
        }

        public override bool Release()
        {
<<<<<<< HEAD
            this.leak.Record();
=======
            this.Leak.Record();
>>>>>>> 131db286
            return base.Release();
        }

        public override bool Release(int decrement)
        {
<<<<<<< HEAD
            this.leak.Record();
            return base.Release(decrement);
        }

        public override string ToString(Encoding encoding)
        {
            this.RecordLeakNonRefCountingOperation();
            return base.ToString(encoding);
=======
            this.Leak.Record();
            return base.Release(decrement);
>>>>>>> 131db286
        }

        protected override SimpleLeakAwareByteBuffer NewLeakAwareByteBuffer(IByteBuffer buf, IByteBuffer trackedByteBuf, IResourceLeakTracker leakTracker) =>
            new AdvancedLeakAwareByteBuffer(buf, trackedByteBuf, leakTracker);
    }
}<|MERGE_RESOLUTION|>--- conflicted
+++ resolved
@@ -13,11 +13,7 @@
     using DotNetty.Common.Internal.Logging;
     using DotNetty.Common.Utilities;
 
-<<<<<<< HEAD
-    class AdvancedLeakAwareByteBuffer : SimpleLeakAwareByteBuffer
-=======
     sealed class AdvancedLeakAwareByteBuffer : SimpleLeakAwareByteBuffer
->>>>>>> 131db286
     {
         const string PropAcquireAndReleaseOnly = "io.netty.leakDetection.acquireAndReleaseOnly";
         static readonly bool AcquireAndReleaseOnly;
@@ -34,11 +30,7 @@
             }
         }
 
-<<<<<<< HEAD
-        internal AdvancedLeakAwareByteBuffer(IByteBuffer buf, IResourceLeak leak)
-=======
         internal AdvancedLeakAwareByteBuffer(IByteBuffer buf, IResourceLeakTracker leak)
->>>>>>> 131db286
             : base(buf, leak)
         {
         }
@@ -118,21 +110,13 @@
 
         public override int GetMedium(int index)
         {
-<<<<<<< HEAD
-            this.RecordLeakNonRefCountingOperation();
-=======
-            RecordLeakNonRefCountingOperation(this.Leak);
->>>>>>> 131db286
+            RecordLeakNonRefCountingOperation(this.Leak);
             return base.GetMedium(index);
         }
 
         public override int GetUnsignedMedium(int index)
         {
-<<<<<<< HEAD
-            this.RecordLeakNonRefCountingOperation();
-=======
-            RecordLeakNonRefCountingOperation(this.Leak);
->>>>>>> 131db286
+            RecordLeakNonRefCountingOperation(this.Leak);
             return base.GetUnsignedMedium(index);
         }
 
@@ -174,11 +158,7 @@
 
         public override float GetFloat(int index)
         {
-<<<<<<< HEAD
-            this.RecordLeakNonRefCountingOperation();
-=======
-            RecordLeakNonRefCountingOperation(this.Leak);
->>>>>>> 131db286
+            RecordLeakNonRefCountingOperation(this.Leak);
             return base.GetFloat(index);
         }
 
@@ -232,11 +212,7 @@
 
         public override IByteBuffer SetMedium(int index, int value)
         {
-<<<<<<< HEAD
-            this.RecordLeakNonRefCountingOperation();
-=======
-            RecordLeakNonRefCountingOperation(this.Leak);
->>>>>>> 131db286
+            RecordLeakNonRefCountingOperation(this.Leak);
             return base.SetMedium(index, value);
         }
 
@@ -266,11 +242,7 @@
 
         public override IByteBuffer SetFloat(int index, float value)
         {
-<<<<<<< HEAD
-            this.RecordLeakNonRefCountingOperation();
-=======
-            RecordLeakNonRefCountingOperation(this.Leak);
->>>>>>> 131db286
+            RecordLeakNonRefCountingOperation(this.Leak);
             return base.SetFloat(index, value);
         }
 
@@ -318,11 +290,7 @@
 
         public override IByteBuffer SetZero(int index, int length)
         {
-<<<<<<< HEAD
-            this.RecordLeakNonRefCountingOperation();
-=======
-            RecordLeakNonRefCountingOperation(this.Leak);
->>>>>>> 131db286
+            RecordLeakNonRefCountingOperation(this.Leak);
             return base.SetZero(index, length);
         }
 
@@ -352,21 +320,13 @@
 
         public override int ReadMedium()
         {
-<<<<<<< HEAD
-            this.RecordLeakNonRefCountingOperation();
-=======
-            RecordLeakNonRefCountingOperation(this.Leak);
->>>>>>> 131db286
+            RecordLeakNonRefCountingOperation(this.Leak);
             return base.ReadMedium();
         }
 
         public override int ReadUnsignedMedium()
         {
-<<<<<<< HEAD
-            this.RecordLeakNonRefCountingOperation();
-=======
-            RecordLeakNonRefCountingOperation(this.Leak);
->>>>>>> 131db286
+            RecordLeakNonRefCountingOperation(this.Leak);
             return base.ReadUnsignedMedium();
         }
 
@@ -396,11 +356,7 @@
 
         public override float ReadFloat()
         {
-<<<<<<< HEAD
-            this.RecordLeakNonRefCountingOperation();
-=======
-            RecordLeakNonRefCountingOperation(this.Leak);
->>>>>>> 131db286
+            RecordLeakNonRefCountingOperation(this.Leak);
             return base.ReadFloat();
         }
 
@@ -484,11 +440,7 @@
 
         public override IByteBuffer WriteMedium(int value)
         {
-<<<<<<< HEAD
-            this.RecordLeakNonRefCountingOperation();
-=======
-            RecordLeakNonRefCountingOperation(this.Leak);
->>>>>>> 131db286
+            RecordLeakNonRefCountingOperation(this.Leak);
             return base.WriteMedium(value);
         }
 
@@ -506,11 +458,7 @@
 
         public override IByteBuffer WriteFloat(float value)
         {
-<<<<<<< HEAD
-            this.RecordLeakNonRefCountingOperation();
-=======
-            RecordLeakNonRefCountingOperation(this.Leak);
->>>>>>> 131db286
+            RecordLeakNonRefCountingOperation(this.Leak);
             return base.WriteFloat(value);
         }
 
@@ -558,64 +506,10 @@
 
         public override IByteBuffer WriteZero(int length)
         {
-<<<<<<< HEAD
-            this.RecordLeakNonRefCountingOperation();
+            RecordLeakNonRefCountingOperation(this.Leak);
             return base.WriteZero(length);
         }
 
-        //public override int indexOf(int fromIndex, int toIndex, byte value)
-        //{
-        //    this.RecordLeakNonRefCountingOperation();
-        //    return base.indexOf(fromIndex, toIndex, value);
-        //}
-
-        //public override int bytesBefore(byte value)
-        //{
-        //    this.RecordLeakNonRefCountingOperation();
-        //    return base.bytesBefore(value);
-        //}
-
-        //public override int bytesBefore(int length, byte value)
-        //{
-        //    this.RecordLeakNonRefCountingOperation();
-        //    return base.bytesBefore(length, value);
-        //}
-
-        //public override int bytesBefore(int index, int length, byte value)
-        //{
-        //    this.RecordLeakNonRefCountingOperation();
-        //    return base.bytesBefore(index, length, value);
-        //}
-
-        //public override int forEachByte(ByteProcessor processor)
-        //{
-        //    this.RecordLeakNonRefCountingOperation();
-        //    return base.forEachByte(processor);
-        //}
-
-        //public override int forEachByte(int index, int length, ByteProcessor processor)
-        //{
-        //    this.RecordLeakNonRefCountingOperation();
-        //    return base.forEachByte(index, length, processor);
-        //}
-
-        //public override int forEachByteDesc(ByteProcessor processor)
-        //{
-        //    this.RecordLeakNonRefCountingOperation();
-        //    this.RecordLeakNonRefCountingOperation();
-        //    return base.forEachByteDesc(processor);
-        //}
-
-        //public override int forEachByteDesc(int index, int length, ByteProcessor processor)
-        //{
-        //    this.RecordLeakNonRefCountingOperation();
-        //    return base.forEachByteDesc(index, length, processor);
-        //}
-=======
-            RecordLeakNonRefCountingOperation(this.Leak);
-            return base.WriteZero(length);
-        }
-
         public override int IndexOf(int fromIndex, int toIndex, byte value)
         {
             RecordLeakNonRefCountingOperation(this.Leak);
@@ -663,7 +557,6 @@
             RecordLeakNonRefCountingOperation(this.Leak);
             return base.ForEachByteDesc(index, length, processor);
         }
->>>>>>> 131db286
 
         public override IByteBuffer Copy()
         {
@@ -892,29 +785,14 @@
 
         public override bool Release()
         {
-<<<<<<< HEAD
-            this.leak.Record();
-=======
             this.Leak.Record();
->>>>>>> 131db286
             return base.Release();
         }
 
         public override bool Release(int decrement)
         {
-<<<<<<< HEAD
-            this.leak.Record();
-            return base.Release(decrement);
-        }
-
-        public override string ToString(Encoding encoding)
-        {
-            this.RecordLeakNonRefCountingOperation();
-            return base.ToString(encoding);
-=======
             this.Leak.Record();
             return base.Release(decrement);
->>>>>>> 131db286
         }
 
         protected override SimpleLeakAwareByteBuffer NewLeakAwareByteBuffer(IByteBuffer buf, IByteBuffer trackedByteBuf, IResourceLeakTracker leakTracker) =>
