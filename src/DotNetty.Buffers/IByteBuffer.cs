﻿// Copyright (c) Microsoft. All rights reserved.
// Licensed under the MIT license. See LICENSE file in the project root for full license information.

namespace DotNetty.Buffers
{
    using System;
    using System.IO;
    using System.Text;
    using System.Threading;
    using System.Threading.Tasks;
    using DotNetty.Common;
    using DotNetty.Common.Utilities;

    /// <summary>
    ///     Inspired by the Netty ByteBuffer implementation
    ///     (https://github.com/netty/netty/blob/master/buffer/src/main/java/io/netty/buffer/ByteBuf.java)
    ///     Provides circular-buffer-esque security around a byte array, allowing reads and writes to occur independently.
    ///     In general, the <see cref="T:DotNetty.Buffers.IByteBuffer" /> guarantees:
    ///     /// <see cref="P:DotNetty.Buffers.IByteBuffer.ReaderIndex" /> LESS THAN OR EQUAL TO <see cref="P:DotNetty.Buffers.IByteBuffer.WriterIndex" /> LESS THAN OR EQUAL TO
    ///     <see cref="P:DotNetty.Buffers.IByteBuffer.Capacity" />.
    /// </summary>
    public interface IByteBuffer : IReferenceCounted, IComparable<IByteBuffer>, IEquatable<IByteBuffer>
    {
        int Capacity { get; }

        /// <summary>
        ///     Expands the capacity of this buffer so long as it is less than <see cref="MaxCapacity" />.
        /// </summary>
        IByteBuffer AdjustCapacity(int newCapacity);

        int MaxCapacity { get; }

        /// <summary>
        ///     The allocator who created this buffer
        /// </summary>
        IByteBufferAllocator Allocator { get; }

        int ReaderIndex { get; }

        int WriterIndex { get; }

        /// <summary>
        ///     Sets the <see cref="WriterIndex" /> of this buffer
        /// </summary>
        /// <exception cref="IndexOutOfRangeException">thrown if <see cref="WriterIndex" /> exceeds the length of the buffer</exception>
        IByteBuffer SetWriterIndex(int writerIndex);

        /// <summary>
        ///     Sets the <see cref="ReaderIndex" /> of this buffer
        /// </summary>
        /// <exception cref="IndexOutOfRangeException">
        ///     thrown if <see cref="ReaderIndex" /> is greater than
        ///     <see cref="WriterIndex" /> or less than <c>0</c>.
        /// </exception>
        IByteBuffer SetReaderIndex(int readerIndex);

        /// <summary>
        ///     Sets both indexes
        /// </summary>
        /// <exception cref="IndexOutOfRangeException">
        ///     thrown if <see cref="WriterIndex" /> or <see cref="ReaderIndex" /> exceeds
        ///     the length of the buffer
        /// </exception>
        IByteBuffer SetIndex(int readerIndex, int writerIndex);

        int ReadableBytes { get; }

        int WritableBytes { get; }

        int MaxWritableBytes { get; }

        /// <summary>
        ///     Returns true if <see cref="WriterIndex" /> - <see cref="ReaderIndex" /> is greater than <c>0</c>.
        /// </summary>
        bool IsReadable();

        /// <summary>
        ///     Is the buffer readable if and only if the buffer contains equal or more than the specified number of elements
        /// </summary>
        /// <param name="size">The number of elements we would like to read</param>
        bool IsReadable(int size);

        /// <summary>
        ///     Returns true if and only if <see cref="Capacity" /> - <see cref="WriterIndex" /> is greater than zero.
        /// </summary>
        bool IsWritable();

        /// <summary>
        ///     Returns true if and only if the buffer has enough <see cref="Capacity" /> to accomodate <paramref name="size" />
        ///     additional bytes.
        /// </summary>
        /// <param name="size">The number of additional elements we would like to write.</param>
        bool IsWritable(int size);

        /// <summary>
        ///     Sets the <see cref="WriterIndex" /> and <see cref="ReaderIndex" /> to <c>0</c>. Does not erase any of the data
        ///     written into the buffer already,
        ///     but it will overwrite that data.
        /// </summary>
        IByteBuffer Clear();

        /// <summary>
        ///     Marks the current <see cref="ReaderIndex" /> in this buffer. You can reposition the current
        ///     <see cref="ReaderIndex" />
        ///     to the marked <see cref="ReaderIndex" /> by calling <see cref="ResetReaderIndex" />.
        ///     The initial value of the marked <see cref="ReaderIndex" /> is <c>0</c>.
        /// </summary>
        IByteBuffer MarkReaderIndex();

        /// <summary>
        ///     Repositions the current <see cref="ReaderIndex" /> to the marked <see cref="ReaderIndex" /> in this buffer.
        /// </summary>
        /// <exception cref="IndexOutOfRangeException">
        ///     is thrown if the current <see cref="WriterIndex" /> is less than the
        ///     marked <see cref="ReaderIndex" />
        /// </exception>
        IByteBuffer ResetReaderIndex();

        /// <summary>
        ///     Marks the current <see cref="WriterIndex" /> in this buffer. You can reposition the current
        ///     <see cref="WriterIndex" />
        ///     to the marked <see cref="WriterIndex" /> by calling <see cref="ResetWriterIndex" />.
        ///     The initial value of the marked <see cref="WriterIndex" /> is <c>0</c>.
        /// </summary>
        IByteBuffer MarkWriterIndex();

        /// <summary>
        ///     Repositions the current <see cref="WriterIndex" /> to the marked <see cref="WriterIndex" /> in this buffer.
        /// </summary>
        /// <exception cref="IndexOutOfRangeException">
        ///     is thrown if the current <see cref="ReaderIndex" /> is greater than the
        ///     marked <see cref="WriterIndex" />
        /// </exception>
        IByteBuffer ResetWriterIndex();

        /// <summary>
        ///     Discards the bytes between the 0th index and <see cref="ReaderIndex" />.
        ///     It moves the bytes between <see cref="ReaderIndex" /> and <see cref="WriterIndex" /> to the 0th index,
        ///     and sets <see cref="ReaderIndex" /> and <see cref="WriterIndex" /> to <c>0</c> and
        ///     <c>oldWriterIndex - oldReaderIndex</c> respectively.
        /// </summary>
        IByteBuffer DiscardReadBytes();

        /// <summary>
        ///     Similar to <see cref="DiscardReadBytes" /> except that this method might discard
        ///     some, all, or none of read bytes depending on its internal implementation to reduce
        ///     overall memory bandwidth consumption at the cost of potentially additional memory
        ///     consumption.
        /// </summary>
        IByteBuffer DiscardSomeReadBytes();

        /// <summary>
        ///     Makes sure the number of <see cref="WritableBytes" /> is equal to or greater than
        ///     the specified value (<paramref name="minWritableBytes" />.) If there is enough writable bytes in this buffer,
        ///     the method returns with no side effect. Otherwise, it raises an <see cref="ArgumentOutOfRangeException" />.
        /// </summary>
        /// <param name="minWritableBytes">The expected number of minimum writable bytes</param>
        /// <exception cref="IndexOutOfRangeException">
        ///     if <see cref="WriterIndex" /> + <paramref name="minWritableBytes" /> >
        ///     <see cref="MaxCapacity" />.
        /// </exception>
        IByteBuffer EnsureWritable(int minWritableBytes);

        /// <summary>
        ///     Tries to make sure the number of <see cref="WritableBytes" />
        ///     is equal to or greater than the specified value. Unlike <see cref="EnsureWritable(int)" />,
        ///     this method does not raise an exception but returns a code.
        /// </summary>
        /// <param name="minWritableBytes">the expected minimum number of writable bytes</param>
        /// <param name="force">
        ///     When <see cref="WriterIndex" /> + <c>minWritableBytes</c> > <see cref="MaxCapacity" />:
        ///     <ul>
        ///         <li><c>true</c> - the capacity of the buffer is expanded to <see cref="MaxCapacity" /></li>
        ///         <li><c>false</c> - the capacity of the buffer is unchanged</li>
        ///     </ul>
        /// </param>
        /// <returns>
        ///     <c>0</c> if the buffer has enough writable bytes, and its capacity is unchanged.
        ///     <c>1</c> if the buffer does not have enough bytes, and its capacity is unchanged.
        ///     <c>2</c> if the buffer has enough writable bytes, and its capacity has been increased.
        ///     <c>3</c> if the buffer does not have enough bytes, but its capacity has been increased to its maximum.
        /// </returns>
        int EnsureWritable(int minWritableBytes, bool force);

        /// <summary>
        ///     Gets a boolean at the specified absolute <paramref name="index" /> in this buffer.
        ///     This method does not modify <see cref="ReaderIndex" /> or <see cref="WriterIndex" />
        ///     of this buffer.
        /// </summary>
        /// <exception cref="IndexOutOfRangeException">
        ///     if the specified <paramref name="index" /> is less than <c>0</c> or
        ///     <c>index + 1</c> greater than <see cref="Capacity" />
        /// </exception>
        bool GetBoolean(int index);

        /// <summary>
        ///     Gets a byte at the specified absolute <paramref name="index" /> in this buffer.
        ///     This method does not modify <see cref="ReaderIndex" /> or <see cref="WriterIndex" />
        ///     of this buffer.
        /// </summary>
        /// <exception cref="IndexOutOfRangeException">
        ///     if the specified <paramref name="index" /> is less than <c>0</c> or
        ///     <c>index + 1</c> greater than <see cref="Capacity" />
        /// </exception>
        byte GetByte(int index);

        /// <summary>
        ///     Gets a short at the specified absolute <paramref name="index" /> in this buffer.
        ///     This method does not modify <see cref="ReaderIndex" /> or <see cref="WriterIndex" />
        ///     of this buffer.
        /// </summary>
        /// <exception cref="IndexOutOfRangeException">
        ///     if the specified <paramref name="index" /> is less than <c>0</c> or
        ///     <c>index + 2</c> greater than <see cref="Capacity" />
        /// </exception>
        short GetShort(int index);

        /// <summary>
<<<<<<< HEAD
=======
        ///     Gets a short at the specified absolute <paramref name="index" /> in this buffer 
        ///     in Little Endian Byte Order. This method does not modify <see cref="ReaderIndex" /> 
        ///     or <see cref="WriterIndex" /> of this buffer.
        /// </summary>
        /// <exception cref="IndexOutOfRangeException">
        ///     if the specified <paramref name="index" /> is less than <c>0</c> or
        ///     <c>index + 2</c> greater than <see cref="Capacity" />
        /// </exception>
        short GetShortLE(int index);

        /// <summary>
>>>>>>> 131db286
        ///     Gets an ushort at the specified absolute <paramref name="index" /> in this buffer.
        ///     This method does not modify <see cref="ReaderIndex" /> or <see cref="WriterIndex" />
        ///     of this buffer.
        /// </summary>
        /// <exception cref="IndexOutOfRangeException">
        ///     if the specified <paramref name="index" /> is less than <c>0</c> or
        ///     <c>index + 2</c> greater than <see cref="Capacity" />
        /// </exception>
        ushort GetUnsignedShort(int index);

        /// <summary>
<<<<<<< HEAD
=======
        ///     Gets an ushort at the specified absolute <paramref name="index" /> in this buffer 
        ///     in Little Endian Byte Order. This method does not modify <see cref="ReaderIndex" /> 
        ///     or <see cref="WriterIndex" /> of this buffer.
        /// </summary>
        /// <exception cref="IndexOutOfRangeException">
        ///     if the specified <paramref name="index" /> is less than <c>0</c> or
        ///     <c>index + 2</c> greater than <see cref="Capacity" />
        /// </exception>
        ushort GetUnsignedShortLE(int index);

        /// <summary>
>>>>>>> 131db286
        ///     Gets an integer at the specified absolute <paramref name="index" /> in this buffer.
        ///     This method does not modify <see cref="ReaderIndex" /> or <see cref="WriterIndex" />
        ///     of this buffer.
        /// </summary>
        /// <exception cref="IndexOutOfRangeException">
        ///     if the specified <paramref name="index" /> is less than <c>0</c> or
        ///     <c>index + 4</c> greater than <see cref="Capacity" />
        /// </exception>
        int GetInt(int index);

        /// <summary>
<<<<<<< HEAD
=======
        ///     Gets an integer at the specified absolute <paramref name="index" /> in this buffer
        ///     in Little Endian Byte Order. This method does not modify <see cref="ReaderIndex" /> 
        ///     or <see cref="WriterIndex" /> of this buffer.
        /// </summary>
        /// <exception cref="IndexOutOfRangeException">
        ///     if the specified <paramref name="index" /> is less than <c>0</c> or
        ///     <c>index + 4</c> greater than <see cref="Capacity" />
        /// </exception>
        int GetIntLE(int index);

        /// <summary>
>>>>>>> 131db286
        ///     Gets an unsigned integer at the specified absolute <paramref name="index" /> in this buffer.
        ///     This method does not modify <see cref="ReaderIndex" /> or <see cref="WriterIndex" />
        ///     of this buffer.
        /// </summary>
        /// <exception cref="IndexOutOfRangeException">
        ///     if the specified <paramref name="index" /> is less than <c>0</c> or
        ///     <c>index + 4</c> greater than <see cref="Capacity" />
        /// </exception>
        uint GetUnsignedInt(int index);

        /// <summary>
<<<<<<< HEAD
=======
        ///     Gets an unsigned integer at the specified absolute <paramref name="index" /> in this buffer
        ///     in Little Endian Byte Order. This method does not modify <see cref="ReaderIndex" /> 
        ///     or <see cref="WriterIndex" /> of this buffer.
        /// </summary>
        /// <exception cref="IndexOutOfRangeException">
        ///     if the specified <paramref name="index" /> is less than <c>0</c> or
        ///     <c>index + 4</c> greater than <see cref="Capacity" />
        /// </exception>
        uint GetUnsignedIntLE(int index);

        /// <summary>
>>>>>>> 131db286
        ///     Gets a long integer at the specified absolute <paramref name="index" /> in this buffer.
        ///     This method does not modify <see cref="ReaderIndex" /> or <see cref="WriterIndex" />
        ///     of this buffer.
        /// </summary>
        /// <exception cref="IndexOutOfRangeException">
        ///     if the specified <paramref name="index" /> is less than <c>0</c> or
        ///     <c>index + 8</c> greater than <see cref="Capacity" />
        /// </exception>
        long GetLong(int index);

        /// <summary>
<<<<<<< HEAD
=======
        ///     Gets a long integer at the specified absolute <paramref name="index" /> in this buffer
        ///     in Little Endian Byte Order. This method does not modify <see cref="ReaderIndex" /> or 
        ///     <see cref="WriterIndex" /> of this buffer.
        /// </summary>
        /// <exception cref="IndexOutOfRangeException">
        ///     if the specified <paramref name="index" /> is less than <c>0</c> or
        ///     <c>index + 8</c> greater than <see cref="Capacity" />
        /// </exception>
        long GetLongLE(int index);

        /// <summary>
>>>>>>> 131db286
        ///     Gets a 24-bit medium integer at the specified absolute index in this buffer.
        ///     This method does not modify <see cref="ReaderIndex" /> or <see cref="WriterIndex" />
        ///     of this buffer.
        /// </summary>
        /// <exception cref="IndexOutOfRangeException">
<<<<<<< HEAD
        ///     if the specified <see cref="index" /> is less than <c>0</c> or
        ///     <c>index + 3</c> greater than <see cref="Capacity" />
=======
        ///     if the specified <param name="index"/>  is less than <c>0</c> or
        ///     <c>index + 3</c> greater than <see cref="Capacity" />
        /// </exception>
        int GetMedium(int index);

        /// <summary>
        ///     Gets a 24-bit medium integer at the specified absolute index in this buffer
        ///     in Little Endian Byte Order. This method does not modify <see cref="ReaderIndex" /> 
        ///     or <see cref="WriterIndex" /> of this buffer.
        /// </summary>
        /// <exception cref="IndexOutOfRangeException">
        ///     if the specified <param name="index"/> is less than <c>0</c> or
        ///     <c>index + 3</c> greater than <see cref="Capacity" />
        /// </exception>
        int GetMediumLE(int index);

        /// <summary>
        ///     Gets an unsigned 24-bit medium integer at the specified absolute index in this buffer.
        ///     This method does not modify <see cref="ReaderIndex" /> or <see cref="WriterIndex" />
        ///     of this buffer.
        /// </summary>
        /// <exception cref="IndexOutOfRangeException">
        ///     if the specified <param name="index"/> is less than <c>0</c> or
        ///     <c>index + 3</c> greater than <see cref="Capacity" />
        /// </exception>
        int GetUnsignedMedium(int index);

        /// <summary>
        ///     Gets an unsigned 24-bit medium integer at the specified absolute index in this buffer
        ///     in Little Endian Byte Order. This method does not modify <see cref="ReaderIndex" /> 
        ///     or <see cref="WriterIndex" /> of this buffer.
        /// </summary>
        /// <exception cref="IndexOutOfRangeException">
        ///     if the specified <param name="index"/> is less than <c>0</c> or
        ///     <c>index + 3</c> greater than <see cref="Capacity" />
        /// </exception>
        int GetUnsignedMediumLE(int index);

        /// <summary>
        ///     Gets a char at the specified absolute <paramref name="index" /> in this buffer.
        ///     This method does not modify <see cref="ReaderIndex" /> or <see cref="WriterIndex" />
        ///     of this buffer.
        /// </summary>
        /// <exception cref="IndexOutOfRangeException">
        ///     if the specified <paramref name="index" /> is less than <c>0</c> or
        ///     <c>index + 2</c> greater than <see cref="Capacity" />
>>>>>>> 131db286
        /// </exception>
        int GetMedium(int index);

        /// <summary>
<<<<<<< HEAD
        ///     Gets an unsigned 24-bit medium integer at the specified absolute index in this buffer.
=======
        ///     Gets a float at the specified absolute <paramref name="index"/> in this buffer.
>>>>>>> 131db286
        ///     This method does not modify <see cref="ReaderIndex" /> or <see cref="WriterIndex" />
        ///     of this buffer.
        /// </summary>
        /// <exception cref="IndexOutOfRangeException">
<<<<<<< HEAD
        ///     if the specified <see cref="index" /> is less than <c>0</c> or
        ///     <c>index + 3</c> greater than <see cref="Capacity" />
        /// </exception>
        int GetUnsignedMedium(int index);

        /// <summary>
        ///     Gets a char at the specified absolute <paramref name="index" /> in this buffer.
        ///     This method does not modify <see cref="ReaderIndex" /> or <see cref="WriterIndex" />
        ///     of this buffer.
        /// </summary>
        /// <exception cref="IndexOutOfRangeException">
        ///     if the specified <paramref name="index" /> is less than <c>0</c> or
        ///     <c>index + 2</c> greater than <see cref="Capacity" />
        /// </exception>
        char GetChar(int index);

        /// <summary>
        ///     Gets a float at the specified absolute <paramref name="index"/> in this buffer.
        ///     This method does not modify <see cref="ReaderIndex" /> or <see cref="WriterIndex" />
        ///     of this buffer.
=======
        ///     if the specified <paramref name="index"/> is less than <c>0</c> or
        ///     <c>index + 4</c> greater than <see cref="Capacity" />
        /// </exception>
        float GetFloat(int index);

        /// <summary>
        ///     Gets a float at the specified absolute <paramref name="index"/> in this buffer
        ///     in Little Endian Byte Order. This method does not modify <see cref="ReaderIndex" /> 
        ///     or <see cref="WriterIndex" /> of this buffer.
>>>>>>> 131db286
        /// </summary>
        /// <exception cref="IndexOutOfRangeException">
        ///     if the specified <paramref name="index"/> is less than <c>0</c> or
        ///     <c>index + 4</c> greater than <see cref="Capacity" />
        /// </exception>
<<<<<<< HEAD
        float GetFloat(int index);
=======
        float GetFloatLE(int index);
>>>>>>> 131db286

        /// <summary>
        ///     Gets a double at the specified absolute <paramref name="index" /> in this buffer.
        ///     This method does not modify <see cref="ReaderIndex" /> or <see cref="WriterIndex" />
        ///     of this buffer.
        /// </summary>
        /// <exception cref="IndexOutOfRangeException">
        ///     if the specified <paramref name="index" /> is less than <c>0</c> or
        ///     <c>index + 8</c> greater than <see cref="Capacity" />
        /// </exception>
        double GetDouble(int index);

        /// <summary>
<<<<<<< HEAD
        ///     Transfers this buffers data to the specified <paramref name="destination" /> buffer starting at the specified
        ///     absolute <paramref name="index" /> until the destination becomes non-writable.
        /// </summary>
        /// <exception cref="IndexOutOfRangeException">
        ///     if the specified <paramref name="index" /> is less than <c>0</c> or
=======
        ///     Gets a double at the specified absolute <paramref name="index" /> in this buffer
        ///     in Little Endian Byte Order. This method does not modify <see cref="ReaderIndex" /> 
        ///     or <see cref="WriterIndex" /> of this buffer.
        /// </summary>
        /// <exception cref="IndexOutOfRangeException">
        ///     if the specified <paramref name="index" /> is less than <c>0</c> or
        ///     <c>index + 8</c> greater than <see cref="Capacity" />
        /// </exception>
        double GetDoubleLE(int index);

        /// <summary>
        ///     Transfers this buffers data to the specified <paramref name="destination" /> buffer starting at the specified
        ///     absolute <paramref name="index" /> until the destination becomes non-writable.
        /// </summary>
        /// <exception cref="IndexOutOfRangeException">
        ///     if the specified <paramref name="index" /> is less than <c>0</c> or
>>>>>>> 131db286
        ///     <c>index + 1</c> greater than <see cref="Capacity" />
        /// </exception>
        IByteBuffer GetBytes(int index, IByteBuffer destination);

        /// <summary>
        ///     Transfers this buffers data to the specified <paramref name="destination" /> buffer starting at the specified
        ///     absolute <paramref name="index" /> until the destination becomes non-writable.
        /// </summary>
        /// <exception cref="IndexOutOfRangeException">
        ///     if the specified <paramref name="index" /> is less than <c>0</c> or
        ///     <c>index + 1</c> greater than <see cref="Capacity" />
        /// </exception>
        IByteBuffer GetBytes(int index, IByteBuffer destination, int length);

        /// <summary>
        ///     Transfers this buffers data to the specified <paramref name="destination" /> buffer starting at the specified
        ///     absolute <paramref name="index" /> until the destination becomes non-writable.
        /// </summary>
        /// <exception cref="IndexOutOfRangeException">
        ///     if the specified <paramref name="index" /> is less than <c>0</c> or
        ///     <c>index + 1</c> greater than <see cref="Capacity" />
        /// </exception>
        IByteBuffer GetBytes(int index, IByteBuffer destination, int dstIndex, int length);

        /// <summary>
        ///     Transfers this buffers data to the specified <paramref name="destination" /> buffer starting at the specified
        ///     absolute <paramref name="index" /> until the destination becomes non-writable.
        /// </summary>
        /// <exception cref="IndexOutOfRangeException">
        ///     if the specified <paramref name="index" /> is less than <c>0</c> or
        ///     <c>index + 1</c> greater than <see cref="Capacity" />
        /// </exception>
        IByteBuffer GetBytes(int index, byte[] destination);

        /// <summary>
        ///     Transfers this buffers data to the specified <paramref name="destination" /> buffer starting at the specified
        ///     absolute <paramref name="index" /> until the destination becomes non-writable.
        /// </summary>
        /// <exception cref="IndexOutOfRangeException">
        ///     if the specified <paramref name="index" /> is less than <c>0</c> or
        ///     <c>index + 1</c> greater than <see cref="Capacity" />
        /// </exception>
        IByteBuffer GetBytes(int index, byte[] destination, int dstIndex, int length);

        /// <summary>
        ///     Transfers this buffer's data to the specified stream starting at the
        ///     specified absolute <c>index</c>.
        /// </summary>
        /// <remarks>
        ///     This method does not modify <c>readerIndex</c> or <c>writerIndex</c> of
        ///     this buffer.
        /// </remarks>
        /// <param name="index">absolute index in this buffer to start getting bytes from</param>
        /// <param name="destination">destination stream</param>
        /// <param name="length">the number of bytes to transfer</param>
        /// <exception cref="IndexOutOfRangeException">
        ///     if the specified <c>index</c> is less than <c>0</c> or
        ///     if <c>index + length</c> is greater than
        ///     <c>this.capacity</c>
        /// </exception>
        IByteBuffer GetBytes(int index, Stream destination, int length);

        /// <summary>
        ///     Sets the specified boolean at the specified absolute <paramref name="index" /> in this buffer.
        ///     This method does not directly modify <see cref="ReaderIndex" /> or <see cref="WriterIndex" /> of this buffer.
        /// </summary>
        /// <exception cref="IndexOutOfRangeException">
        ///     if the specified <paramref name="index" /> is less than <c>0</c> or
        ///     <c>index + 1</c> greater than <see cref="Capacity" />
        /// </exception>
        IByteBuffer SetBoolean(int index, bool value);

        /// <summary>
        ///     Sets the specified byte at the specified absolute <paramref name="index" /> in this buffer.
        ///     This method does not directly modify <see cref="ReaderIndex" /> or <see cref="WriterIndex" /> of this buffer.
        /// </summary>
        /// <exception cref="IndexOutOfRangeException">
        ///     if the specified <paramref name="index" /> is less than <c>0</c> or
        ///     <c>index + 1</c> greater than <see cref="Capacity" />
        /// </exception>
        IByteBuffer SetByte(int index, int value);

        /// <summary>
        ///     Sets the specified short at the specified absolute <paramref name="index" /> in this buffer.
        ///     This method does not directly modify <see cref="ReaderIndex" /> or <see cref="WriterIndex" /> of this buffer.
        /// </summary>
        /// <exception cref="IndexOutOfRangeException">
        ///     if the specified <paramref name="index" /> is less than <c>0</c> or
        ///     <c>index + 2</c> greater than <see cref="Capacity" />
        /// </exception>
        IByteBuffer SetShort(int index, int value);

        /// <summary>
<<<<<<< HEAD
=======
        ///     Sets the specified short at the specified absolute <paramref name="index" /> in this buffer
        ///     in the Little Endian Byte Order. This method does not directly modify <see cref="ReaderIndex" /> 
        ///     or <see cref="WriterIndex" /> of this buffer.
        /// </summary>
        /// <exception cref="IndexOutOfRangeException">
        ///     if the specified <paramref name="index" /> is less than <c>0</c> or
        ///     <c>index + 2</c> greater than <see cref="Capacity" />
        /// </exception>
        IByteBuffer SetShortLE(int index, int value);

        /// <summary>
>>>>>>> 131db286
        ///     Sets the specified unsigned short at the specified absolute <paramref name="index" /> in this buffer.
        ///     This method does not directly modify <see cref="ReaderIndex" /> or <see cref="WriterIndex" /> of this buffer.
        /// </summary>
        /// <exception cref="IndexOutOfRangeException">
        ///     if the specified <paramref name="index" /> is less than <c>0</c> or
        ///     <c>index + 2</c> greater than <see cref="Capacity" />
        /// </exception>
        IByteBuffer SetUnsignedShort(int index, ushort value);

        /// <summary>
<<<<<<< HEAD
=======
        ///     Sets the specified unsigned short at the specified absolute <paramref name="index" /> in this buffer
        ///     in the Little Endian Byte Order. This method does not directly modify <see cref="ReaderIndex" /> 
        ///     or <see cref="WriterIndex" /> of this buffer.
        /// </summary>
        /// <exception cref="IndexOutOfRangeException">
        ///     if the specified <paramref name="index" /> is less than <c>0</c> or
        ///     <c>index + 2</c> greater than <see cref="Capacity" />
        /// </exception>
        IByteBuffer SetUnsignedShortLE(int index, ushort value);

        /// <summary>
>>>>>>> 131db286
        ///     Sets the specified integer at the specified absolute <paramref name="index" /> in this buffer.
        ///     This method does not directly modify <see cref="ReaderIndex" /> or <see cref="WriterIndex" /> of this buffer.
        /// </summary>
        /// <exception cref="IndexOutOfRangeException">
        ///     if the specified <paramref name="index" /> is less than <c>0</c> or
        ///     <c>index + 4</c> greater than <see cref="Capacity" />
        /// </exception>
        IByteBuffer SetInt(int index, int value);

        /// <summary>
<<<<<<< HEAD
=======
        ///     Sets the specified integer at the specified absolute <paramref name="index" /> in this buffer
        ///     in the Little Endian Byte Order. This method does not directly modify <see cref="ReaderIndex" /> 
        ///     or <see cref="WriterIndex" /> of this buffer.
        /// </summary>
        /// <exception cref="IndexOutOfRangeException">
        ///     if the specified <paramref name="index" /> is less than <c>0</c> or
        ///     <c>index + 4</c> greater than <see cref="Capacity" />
        /// </exception>
        IByteBuffer SetIntLE(int index, int value);

        /// <summary>
>>>>>>> 131db286
        ///     Sets the specified unsigned integer at the specified absolute <paramref name="index" /> in this buffer.
        ///     This method does not directly modify <see cref="ReaderIndex" /> or <see cref="WriterIndex" /> of this buffer.
        /// </summary>
        /// <exception cref="IndexOutOfRangeException">
        ///     if the specified <paramref name="index" /> is less than <c>0</c> or
        ///     <c>index + 4</c> greater than <see cref="Capacity" />
        /// </exception>
        IByteBuffer SetUnsignedInt(int index, uint value);

        /// <summary>
<<<<<<< HEAD
        ///     Sets the specified 24-bit medium integer at the specified absolute <see cref="index" /> in this buffer.
=======
        ///     Sets the specified unsigned integer at the specified absolute <paramref name="index" /> in this buffer
        ///     in the Little Endian Byte Order. This method does not directly modify <see cref="ReaderIndex" /> or 
        ///     <see cref="WriterIndex" /> of this buffer.
        /// </summary>
        /// <exception cref="IndexOutOfRangeException">
        ///     if the specified <paramref name="index" /> is less than <c>0</c> or
        ///     <c>index + 4</c> greater than <see cref="Capacity" />
        /// </exception>
        IByteBuffer SetUnsignedIntLE(int index, uint value);

        /// <summary>
        ///     Sets the specified 24-bit medium integer at the specified absolute <paramref name="index" /> in this buffer.
>>>>>>> 131db286
        ///     Note that the most significant byte is ignored in the specified value.
        ///     This method does not directly modify <see cref="ReaderIndex" /> or <see cref="WriterIndex" /> of this buffer.
        /// </summary>
        /// <exception cref="IndexOutOfRangeException">
<<<<<<< HEAD
        ///     if the specified <see cref="index" /> is less than <c>0</c> or
=======
        ///     if the specified <paramref name="index" /> is less than <c>0</c> or
>>>>>>> 131db286
        ///     <c>index + 3</c> greater than <see cref="Capacity" />
        /// </exception>
        IByteBuffer SetMedium(int index, int value);

        /// <summary>
<<<<<<< HEAD
=======
        ///     Sets the specified 24-bit medium integer at the specified absolute <paramref name="index" /> in this buffer.
        ///     Note that the most significant byte is ignored in the specified value.
        ///     This method does not directly modify <see cref="ReaderIndex" /> or <see cref="WriterIndex" /> of this buffer.
        /// </summary>
        /// <exception cref="IndexOutOfRangeException">
        ///     if the specified <paramref name="index" /> is less than <c>0</c> or
        ///     <c>index + 3</c> greater than <see cref="Capacity" />
        /// </exception>
        IByteBuffer SetMediumLE(int index, int value);

        /// <summary>
>>>>>>> 131db286
        ///     Sets the specified long integer at the specified absolute <paramref name="index" /> in this buffer.
        ///     This method does not directly modify <see cref="ReaderIndex" /> or <see cref="WriterIndex" /> of this buffer.
        /// </summary>
        /// <exception cref="IndexOutOfRangeException">
        ///     if the specified <paramref name="index" /> is less than <c>0</c> or
        ///     <c>index + 8</c> greater than <see cref="Capacity" />
        /// </exception>
        IByteBuffer SetLong(int index, long value);

        /// <summary>
<<<<<<< HEAD
=======
        ///     Sets the specified long integer at the specified absolute <paramref name="index" /> in this buffer
        ///     in the Little Endian Byte Order. This method does not directly modify <see cref="ReaderIndex" /> or 
        ///     <see cref="WriterIndex" /> of this buffer.
        /// </summary>
        /// <exception cref="IndexOutOfRangeException">
        ///     if the specified <paramref name="index" /> is less than <c>0</c> or
        ///     <c>index + 8</c> greater than <see cref="Capacity" />
        /// </exception>
        IByteBuffer SetLongLE(int index, long value);

        /// <summary>
>>>>>>> 131db286
        ///     Sets the specified UTF-16 char at the specified absolute <paramref name="index" /> in this buffer.
        ///     This method does not directly modify <see cref="ReaderIndex" /> or <see cref="WriterIndex" /> of this buffer.
        /// </summary>
        /// <exception cref="IndexOutOfRangeException">
        ///     if the specified <paramref name="index" /> is less than <c>0</c> or
        ///     <c>index + 2</c> greater than <see cref="Capacity" />
        /// </exception>
        IByteBuffer SetChar(int index, char value);

        /// <summary>
        ///     Sets the specified double at the specified absolute <paramref name="index" /> in this buffer.
        ///     This method does not directly modify <see cref="ReaderIndex" /> or <see cref="WriterIndex" /> of this buffer.
        /// </summary>
        /// <exception cref="IndexOutOfRangeException">
        ///     if the specified <paramref name="index" /> is less than <c>0</c> or
        ///     <c>index + 8</c> greater than <see cref="Capacity" />
        /// </exception>
        IByteBuffer SetDouble(int index, double value);

        /// <summary>
        ///     Sets the specified float at the specified absolute <paramref name="index" /> in this buffer.
        ///     This method does not directly modify <see cref="ReaderIndex" /> or <see cref="WriterIndex" /> of this buffer.
        /// </summary>
        /// <exception cref="IndexOutOfRangeException">
        ///     if the specified <paramref name="index" /> is less than <c>0</c> or
        ///     <c>index + 4</c> greater than <see cref="Capacity" />
        /// </exception>
        IByteBuffer SetFloat(int index, float value);

        /// <summary>
<<<<<<< HEAD
=======
        ///     Sets the specified float at the specified absolute <paramref name="index" /> in this buffer
        ///     in Little Endian Byte Order. This method does not directly modify <see cref="ReaderIndex" /> 
        ///     or <see cref="WriterIndex" /> of this buffer.
        /// </summary>
        /// <exception cref="IndexOutOfRangeException">
        ///     if the specified <paramref name="index" /> is less than <c>0</c> or
        ///     <c>index + 4</c> greater than <see cref="Capacity" />
        /// </exception>
        IByteBuffer SetDoubleLE(int index, double value);

        /// <summary>
        ///     Sets the specified float at the specified absolute <paramref name="index" /> in this buffer
        ///     in Little Endian Byte Order. This method does not directly modify <see cref="ReaderIndex" /> 
        ///     or <see cref="WriterIndex" /> of this buffer.
        /// </summary>
        /// <exception cref="IndexOutOfRangeException">
        ///     if the specified <paramref name="index" /> is less than <c>0</c> or
        ///     <c>index + 4</c> greater than <see cref="Capacity" />
        /// </exception>
        IByteBuffer SetFloatLE(int index, float value);

        /// <summary>
>>>>>>> 131db286
        ///     Transfers the <paramref name="src" /> byte buffer's contents starting at the specified absolute <paramref name="index" />.
        ///     This method does not directly modify <see cref="ReaderIndex" /> or <see cref="WriterIndex" /> of this buffer.
        /// </summary>
        /// <exception cref="IndexOutOfRangeException">
        ///     if the specified <paramref name="index" /> is less than <c>0</c> or
        ///     <c><paramref name="index"/> + <paramref name="src"/>.ReadableBytes</c> greater than <see cref="Capacity" />
        /// </exception>
        IByteBuffer SetBytes(int index, IByteBuffer src);

        /// <summary>
        ///     Transfers the <paramref name="src" /> byte buffer's contents starting at the specified absolute <paramref name="index" />.
        ///     This method does not directly modify <see cref="ReaderIndex" /> or <see cref="WriterIndex" /> of this buffer.
        /// </summary>
        /// <exception cref="IndexOutOfRangeException">
        ///     if the specified <paramref name="index"/> is less than <c>0</c> or
        ///     <paramref name="length"/> is less than <c>0</c> or
        ///     <c><paramref name="index"/> + <paramref name="length"/></c> greater than <see cref="Capacity" />
        /// </exception>
        IByteBuffer SetBytes(int index, IByteBuffer src, int length);

        /// <summary>
        ///     Transfers the <paramref name="src" /> byte buffer's contents starting at the specified absolute <paramref name="index" />.
        ///     This method does not directly modify <see cref="ReaderIndex" /> or <see cref="WriterIndex" /> of this buffer.
        /// </summary>
        /// <exception cref="IndexOutOfRangeException">
        ///     if the specified <paramref name="index"/> is less than <c>0</c> or
        ///     <paramref name="srcIndex"/> is less than <c>0</c> or
        ///     <paramref name="length"/> is less than <c>0</c> or
        ///     <c><paramref name="index"/> + <paramref name="length"/></c> greater than <see cref="Capacity" /> or
        ///     <c><paramref name="srcIndex"/> + <paramref name="length"/></c> greater than <c><paramref name="src" />.Capacity</c>
        /// </exception>
        IByteBuffer SetBytes(int index, IByteBuffer src, int srcIndex, int length);

        /// <summary>
        ///     Transfers the <paramref name="src" /> byte buffer's contents starting at the specified absolute <paramref name="index" />.
        ///     This method does not directly modify <see cref="ReaderIndex" /> or <see cref="WriterIndex" /> of this buffer.
        /// </summary>
        /// <exception cref="IndexOutOfRangeException">
        ///     if the specified <paramref name="index" /> is less than <c>0</c> or
        ///     <c><paramref name="index"/> + <paramref name="src"/>.Length</c> greater than <see cref="Capacity" />
        /// </exception>
        IByteBuffer SetBytes(int index, byte[] src);

        /// <summary>
        ///     Transfers the <paramref name="src" /> byte buffer's contents starting at the specified absolute <paramref name="index" />.
        ///     This method does not directly modify <see cref="ReaderIndex" /> or <see cref="WriterIndex" /> of this buffer.
        /// </summary>
        /// <exception cref="IndexOutOfRangeException">
        ///     if the specified <paramref name="index"/> is less than <c>0</c> or
        ///     <paramref name="srcIndex"/> is less than <c>0</c> or
        ///     <paramref name="length"/> is less than <c>0</c> or
        ///     <c><paramref name="index"/> + <paramref name="length"/></c> greater than <see cref="Capacity" /> or
        ///     <c><paramref name="srcIndex"/> + <paramref name="length"/></c> greater than <c><paramref name="src" />.Length</c>
        /// </exception>
        IByteBuffer SetBytes(int index, byte[] src, int srcIndex, int length);

        /// <summary>
        ///     Transfers the content of the specified source stream to this buffer
        ///     starting at the specified absolute <paramref name="index"/>.
        ///     This method does not modify <see cref="ReaderIndex"/> or <see cref="WriterIndex"/> of
        ///     this buffer.
        /// </summary>
        /// <param name="index">absolute index in this byte buffer to start writing to</param>
        /// <param name="src"></param>
        /// <param name="length">number of bytes to transfer</param>
        /// <param name="cancellationToken">cancellation token</param>
        /// <returns>the actual number of bytes read in from the specified channel.</returns>
        /// <exception cref="IndexOutOfRangeException">
        ///     if the specified <c>index</c> is less than <c>0</c> or
        ///     if <c>index + length</c> is greater than <c>this.capacity</c>
        /// </exception>
        Task<int> SetBytesAsync(int index, Stream src, int length, CancellationToken cancellationToken);

        IByteBuffer SetZero(int index, int length);

        /// <summary>
        ///     Gets a boolean at the current <see cref="ReaderIndex" /> and increases the <see cref="ReaderIndex" />
        ///     by <c>1</c> in this buffer.
        /// </summary>
        /// <exception cref="IndexOutOfRangeException">if <see cref="ReadableBytes" /> is less than <c>1</c></exception>
        bool ReadBoolean();

        /// <summary>
        ///     Gets a byte at the current <see cref="ReaderIndex" /> and increases the <see cref="ReaderIndex" />
        ///     by <c>1</c> in this buffer.
        /// </summary>
        /// <exception cref="IndexOutOfRangeException">if <see cref="ReadableBytes" /> is less than <c>1</c></exception>
        byte ReadByte();

        /// <summary>
        ///     Gets a short at the current <see cref="ReaderIndex" /> and increases the <see cref="ReaderIndex" />
        ///     by <c>2</c> in this buffer.
        /// </summary>
        /// <exception cref="IndexOutOfRangeException">if <see cref="ReadableBytes" /> is less than <c>2</c></exception>
        short ReadShort();

        /// <summary>
<<<<<<< HEAD
=======
        ///     Gets a short at the current <see cref="ReaderIndex" /> in the Little Endian Byte Order and increases 
        ///     the <see cref="ReaderIndex" /> by <c>2</c> in this buffer.
        /// </summary>
        /// <exception cref="IndexOutOfRangeException">if <see cref="ReadableBytes" /> is less than <c>2</c></exception>
        short ReadShortLE();

        /// <summary>
>>>>>>> 131db286
        ///     Gets a 24-bit medium integer at the current <see cref="ReaderIndex" /> and increases the <see cref="ReaderIndex" />
        ///     by <c>3</c> in this buffer.
        /// </summary>
        /// <exception cref="IndexOutOfRangeException">if <see cref="ReadableBytes" /> is less than <c>3</c></exception>
        int ReadMedium();

        /// <summary>
<<<<<<< HEAD
=======
        ///     Gets a 24-bit medium integer at the current <see cref="ReaderIndex" /> in the Little Endian Byte Order and 
        ///     increases the <see cref="ReaderIndex" /> by <c>3</c> in this buffer.
        /// </summary>
        /// <exception cref="IndexOutOfRangeException">if <see cref="ReadableBytes" /> is less than <c>3</c></exception>
        int ReadMediumLE();

        /// <summary>
>>>>>>> 131db286
        ///     Gets an unsigned 24-bit medium integer at the current <see cref="ReaderIndex" /> and increases the <see cref="ReaderIndex" />
        ///     by <c>3</c> in this buffer.
        /// </summary>
        /// <exception cref="IndexOutOfRangeException">if <see cref="ReadableBytes" /> is less than <c>3</c></exception>
        int ReadUnsignedMedium();

        /// <summary>
<<<<<<< HEAD
=======
        ///     Gets an unsigned 24-bit medium integer at the current <see cref="ReaderIndex" /> in the Little Endian Byte Order 
        ///     and increases the <see cref="ReaderIndex" /> by <c>3</c> in this buffer.
        /// </summary>
        /// <exception cref="IndexOutOfRangeException">if <see cref="ReadableBytes" /> is less than <c>3</c></exception>
        int ReadUnsignedMediumLE();

        /// <summary>
>>>>>>> 131db286
        ///     Gets an unsigned short at the current <see cref="ReaderIndex" /> and increases the <see cref="ReaderIndex" />
        ///     by <c>2</c> in this buffer.
        /// </summary>
        /// <exception cref="IndexOutOfRangeException">if <see cref="ReadableBytes" /> is less than <c>2</c></exception>
        ushort ReadUnsignedShort();

        /// <summary>
        ///     Gets an unsigned short at the current <see cref="ReaderIndex" /> in the Little Endian Byte Order and 
        ///     increases the <see cref="ReaderIndex" /> by <c>2</c> in this buffer.
        /// </summary>
        /// <exception cref="IndexOutOfRangeException">if <see cref="ReadableBytes" /> is less than <c>2</c></exception>
        ushort ReadUnsignedShortLE();

        /// <summary>
        ///     Gets an integer at the current <see cref="ReaderIndex" /> and increases the <see cref="ReaderIndex" />
        ///     by <c>4</c> in this buffer.
        /// </summary>
        /// <exception cref="IndexOutOfRangeException">if <see cref="ReadableBytes" /> is less than <c>4</c></exception>
        int ReadInt();

        /// <summary>
        ///     Gets an integer at the current <see cref="ReaderIndex" /> in the Little Endian Byte Order and increases 
        ///     the <see cref="ReaderIndex" />  by <c>4</c> in this buffer.
        /// </summary>
        /// <exception cref="IndexOutOfRangeException">if <see cref="ReadableBytes" /> is less than <c>4</c></exception>
        int ReadIntLE();

        /// <summary>
        ///     Gets an unsigned integer at the current <see cref="ReaderIndex" /> and increases the <see cref="ReaderIndex" />
        ///     by <c>4</c> in this buffer.
        /// </summary>
        /// <exception cref="IndexOutOfRangeException">if <see cref="ReadableBytes" /> is less than <c>4</c></exception>
        uint ReadUnsignedInt();

        /// <summary>
        ///     Gets an unsigned integer at the current <see cref="ReaderIndex" /> in the Little Endian Byte Order and
        ///     increases the <see cref="ReaderIndex" /> by <c>4</c> in this buffer.
        /// </summary>
        /// <exception cref="IndexOutOfRangeException">if <see cref="ReadableBytes" /> is less than <c>4</c></exception>
        uint ReadUnsignedIntLE();

        /// <summary>
        ///     Gets an long at the current <see cref="ReaderIndex" /> and increases the <see cref="ReaderIndex" /> 
        ///     by <c>8</c> in this buffer.
        /// </summary>
        /// <exception cref="IndexOutOfRangeException">if <see cref="ReadableBytes" /> is less than <c>4</c></exception>
        long ReadLong();

        /// <summary>
        ///     Gets an long at the current <see cref="ReaderIndex" /> in the Little Endian Byte Order and
        ///     increases the <see cref="ReaderIndex" /> by <c>8</c> in this buffer.
        /// </summary>
        /// <exception cref="IndexOutOfRangeException">if <see cref="ReadableBytes" /> is less than <c>4</c></exception>
        long ReadLongLE();

        /// <summary>
        ///     Gets a 2-byte UTF-16 character at the current <see cref="ReaderIndex" /> and increases the
        ///     <see cref="ReaderIndex" />
        ///     by <c>2</c> in this buffer.
        /// </summary>
        /// <exception cref="IndexOutOfRangeException">if <see cref="ReadableBytes" /> is less than <c>2</c></exception>
        char ReadChar();

        /// <summary>
        ///     Gets an 8-byte Decimaling integer at the current <see cref="ReaderIndex" /> and increases the
        ///     <see cref="ReaderIndex" />
        ///     by <c>8</c> in this buffer.
        /// </summary>
        /// <exception cref="IndexOutOfRangeException">if <see cref="ReadableBytes" /> is less than <c>8</c></exception>
        double ReadDouble();

        /// <summary>
<<<<<<< HEAD
=======
        ///     Gets an 8-byte Decimaling integer at the current <see cref="ReaderIndex" /> and increases the
        ///     <see cref="ReaderIndex" /> by <c>8</c> in this buffer in Little Endian Byte Order.
        /// </summary>
        /// <exception cref="IndexOutOfRangeException">if <see cref="ReadableBytes" /> is less than <c>8</c></exception>
        double ReadDoubleLE();

        /// <summary>
>>>>>>> 131db286
        ///     Gets an 4-byte Decimaling integer at the current <see cref="ReaderIndex" /> and increases the
        ///     <see cref="ReaderIndex" />
        ///     by <c>4</c> in this buffer.
        /// </summary>
        /// <exception cref="IndexOutOfRangeException">if <see cref="ReadableBytes" /> is less than <c>4</c></exception>
        float ReadFloat();

        /// <summary>
<<<<<<< HEAD
=======
        ///     Gets an 4-byte Decimaling integer at the current <see cref="ReaderIndex" /> and increases the
        ///     <see cref="ReaderIndex" /> by <c>4</c> in this buffer in Little Endian Byte Order.
        /// </summary>
        /// <exception cref="IndexOutOfRangeException">if <see cref="ReadableBytes" /> is less than <c>4</c></exception>
        float ReadFloatLE();

        /// <summary>
>>>>>>> 131db286
        ///     Reads <paramref name="length" /> bytes from this buffer into a new destination buffer.
        /// </summary>
        /// <exception cref="IndexOutOfRangeException">
        ///     if <see cref="ReadableBytes" /> is less than <paramref name="length" />
        /// </exception>
        IByteBuffer ReadBytes(int length);

        /// <summary>
        ///     Transfers bytes from this buffer's data into the specified destination buffer
        ///     starting at the curent <see cref="ReaderIndex" /> until the destination becomes
        ///     non-writable and increases the <see cref="ReaderIndex" /> by the number of transferred bytes.
        /// </summary>
        /// <exception cref="IndexOutOfRangeException">
        ///     if <c>destination.<see cref="WritableBytes" /></c> is greater than
        ///     <see cref="ReadableBytes" />.
        /// </exception>
        IByteBuffer ReadBytes(IByteBuffer destination);

        IByteBuffer ReadBytes(IByteBuffer destination, int length);

        IByteBuffer ReadBytes(IByteBuffer destination, int dstIndex, int length);

        IByteBuffer ReadBytes(byte[] destination);

        IByteBuffer ReadBytes(byte[] destination, int dstIndex, int length);

        IByteBuffer ReadBytes(Stream destination, int length);

        /// <summary>
        ///     Increases the current <see cref="ReaderIndex" /> by the specified <paramref name="length" /> in this buffer.
        /// </summary>
        /// <exception cref="IndexOutOfRangeException"> if <paramref name="length" /> is greater than <see cref="ReadableBytes" />.</exception>
        IByteBuffer SkipBytes(int length);

        IByteBuffer WriteBoolean(bool value);

        IByteBuffer WriteByte(int value);

        IByteBuffer WriteShort(int value);

        IByteBuffer WriteShortLE(int value);

        IByteBuffer WriteUnsignedShort(ushort value);

        IByteBuffer WriteUnsignedShortLE(ushort value);

        IByteBuffer WriteMedium(int value);

        IByteBuffer WriteMediumLE(int value);

        IByteBuffer WriteInt(int value);

        IByteBuffer WriteIntLE(int value);

        IByteBuffer WriteLong(long value);

        IByteBuffer WriteLongLE(long value);

        IByteBuffer WriteChar(char value);

        IByteBuffer WriteDouble(double value);

<<<<<<< HEAD
        IByteBuffer WriteFloat(float value);

        IByteBuffer WriteUnsignedMedium(int value);

        IByteBuffer WriteMedium(int value);
=======
        IByteBuffer WriteDoubleLE(double value);

        IByteBuffer WriteFloat(float value);

        IByteBuffer WriteFloatLE(float value);
>>>>>>> 131db286

        IByteBuffer WriteBytes(IByteBuffer src);

        IByteBuffer WriteBytes(IByteBuffer src, int length);

        IByteBuffer WriteBytes(IByteBuffer src, int srcIndex, int length);

        IByteBuffer WriteBytes(byte[] src);

        IByteBuffer WriteBytes(byte[] src, int srcIndex, int length);

        /// <summary>
        ///     Returns the maximum <see cref="ArraySegment{T}" /> of <see cref="Byte" /> that this buffer holds. Note that
        ///     <see cref="GetIoBuffers()" />
        ///     or <see cref="GetIoBuffers(int,int)" /> might return a less number of <see cref="ArraySegment{T}" />s of
        ///     <see cref="Byte" />.
        /// </summary>
        /// <returns>
        ///     <c>-1</c> if this buffer cannot represent its content as <see cref="ArraySegment{T}" /> of <see cref="Byte" />.
        ///     the number of the underlying <see cref="IByteBuffer"/>s if this buffer has at least one underlying segment.
        ///     Note that this method does not return <c>0</c> to avoid confusion.
        /// </returns>
        /// <seealso cref="GetIoBuffer()" />
        /// <seealso cref="GetIoBuffer(int,int)" />
        /// <seealso cref="GetIoBuffers()" />
        /// <seealso cref="GetIoBuffers(int,int)" />
        int IoBufferCount { get; }

        /// <summary>
        ///     Exposes this buffer's readable bytes as an <see cref="ArraySegment{T}" /> of <see cref="Byte" />. Returned segment
        ///     shares the content with this buffer. This method is identical
        ///     to <c>buf.GetIoBuffer(buf.ReaderIndex, buf.ReadableBytes)</c>. This method does not
        ///     modify <see cref="ReaderIndex" /> or <see cref="WriterIndex" /> of this buffer.  Please note that the
        ///     returned segment will not see the changes of this buffer if this buffer is a dynamic
        ///     buffer and it adjusted its capacity.
        /// </summary>
        /// <exception cref="NotSupportedException">
        ///     if this buffer cannot represent its content as <see cref="ArraySegment{T}" />
        ///     of <see cref="Byte" />
        /// </exception>
        /// <seealso cref="IoBufferCount" />
        /// <seealso cref="GetIoBuffers()" />
        /// <seealso cref="GetIoBuffers(int,int)" />
        ArraySegment<byte> GetIoBuffer();

        /// <summary>
        ///     Exposes this buffer's sub-region as an <see cref="ArraySegment{T}" /> of <see cref="Byte" />. Returned segment
        ///     shares the content with this buffer. This method does not
        ///     modify <see cref="ReaderIndex" /> or <see cref="WriterIndex" /> of this buffer. Please note that the
        ///     returned segment will not see the changes of this buffer if this buffer is a dynamic
        ///     buffer and it adjusted its capacity.
        /// </summary>
        /// <exception cref="NotSupportedException">
        ///     if this buffer cannot represent its content as <see cref="ArraySegment{T}" />
        ///     of <see cref="Byte" />
        /// </exception>
        /// <seealso cref="IoBufferCount" />
        /// <seealso cref="GetIoBuffers()" />
        /// <seealso cref="GetIoBuffers(int,int)" />
        ArraySegment<byte> GetIoBuffer(int index, int length);

        /// <summary>
        ///     Exposes this buffer's readable bytes as an array of <see cref="ArraySegment{T}" /> of <see cref="Byte" />. Returned
        ///     segments
        ///     share the content with this buffer. This method does not
        ///     modify <see cref="ReaderIndex" /> or <see cref="WriterIndex" /> of this buffer.  Please note that
        ///     returned segments will not see the changes of this buffer if this buffer is a dynamic
        ///     buffer and it adjusted its capacity.
        /// </summary>
        /// <exception cref="NotSupportedException">
        ///     if this buffer cannot represent its content with <see cref="ArraySegment{T}" />
        ///     of <see cref="Byte" />
        /// </exception>
        /// <seealso cref="IoBufferCount" />
        /// <seealso cref="GetIoBuffer()" />
        /// <seealso cref="GetIoBuffer(int,int)" />
        ArraySegment<byte>[] GetIoBuffers();

        /// <summary>
        ///     Exposes this buffer's bytes as an array of <see cref="ArraySegment{T}" /> of <see cref="Byte" /> for the specified
        ///     index and length.
        ///     Returned segments share the content with this buffer. This method does
        ///     not modify <see cref="ReaderIndex" /> or <see cref="WriterIndex" /> of this buffer. Please note that
        ///     returned segments will not see the changes of this buffer if this buffer is a dynamic
        ///     buffer and it adjusted its capacity.
        /// </summary>
        /// <exception cref="NotSupportedException">
        ///     if this buffer cannot represent its content with <see cref="ArraySegment{T}" />
        ///     of <see cref="Byte" />
        /// </exception>
        /// <seealso cref="IoBufferCount" />
        /// <seealso cref="GetIoBuffer()" />
        /// <seealso cref="GetIoBuffer(int,int)" />
        ArraySegment<byte>[] GetIoBuffers(int index, int length);

        /// <summary>
        ///     Flag that indicates if this <see cref="IByteBuffer" /> is backed by a byte array or not
        /// </summary>
        bool HasArray { get; }

        /// <summary>
        ///     Grabs the underlying byte array for this buffer
        /// </summary>
        /// <value></value>
        byte[] Array { get; }

        /// <summary>
        ///     Creates a deep clone of the existing byte array and returns it
        /// </summary>
        IByteBuffer Duplicate();

        IByteBuffer RetainedDuplicate();

        /// <summary>
        ///     Unwraps a nested buffer
        /// </summary>
        IByteBuffer Unwrap();

        /// <summary>
        ///     Returns a copy of this buffer's readable bytes. Modifying the content of the 
        ///     returned buffer or this buffer does not affect each other at all.This method is 
        ///     identical to {@code buf.copy(buf.readerIndex(), buf.readableBytes())}.
        ///     This method does not modify {@code readerIndex} or {@code writerIndex} of this buffer.
        ///</summary>
        IByteBuffer Copy();

        IByteBuffer Copy(int index, int length);

        IByteBuffer Slice();

        IByteBuffer RetainedSlice();

        IByteBuffer Slice(int index, int length);

        IByteBuffer RetainedSlice(int index, int length);

        int ArrayOffset { get; }

        IByteBuffer ReadSlice(int length);

        IByteBuffer ReadRetainedSlice(int length);

        Task WriteBytesAsync(Stream stream, int length);

        Task WriteBytesAsync(Stream stream, int length, CancellationToken cancellationToken);

        IByteBuffer WriteZero(int length);

<<<<<<< HEAD
=======
        int IndexOf(int fromIndex, int toIndex, byte value);

        int BytesBefore(byte value);

        int BytesBefore(int length, byte value);

        int BytesBefore(int index, int length, byte value);

        string ToString();

>>>>>>> 131db286
        string ToString(Encoding encoding);

        string ToString(int index, int length, Encoding encoding);

        /// <summary>
        ///     Iterates over the readable bytes of this buffer with the specified <c>processor</c> in ascending order.
        /// </summary>
        /// <returns>
        ///     <c>-1</c> if the processor iterated to or beyond the end of the readable bytes.
        ///     The last-visited index If the <see cref="ByteProcessor.Process(byte)" /> returned <c>false</c>.
        /// </returns>
        /// <param name="processor">Processor.</param>
        int ForEachByte(ByteProcessor processor);

        /// <summary>
        ///     Iterates over the specified area of this buffer with the specified <paramref name="processor"/> in ascending order.
        ///     (i.e. <paramref name="index"/>, <c>(index + 1)</c>,  .. <c>(index + length - 1)</c>)
        /// </summary>
        /// <returns>
        ///     <c>-1</c> if the processor iterated to or beyond the end of the specified area.
        ///     The last-visited index If the <see cref="ByteProcessor.Process(byte)"/> returned <c>false</c>.
        /// </returns>
        /// <param name="index">Index.</param>
        /// <param name="length">Length.</param>
        /// <param name="processor">Processor.</param>
        int ForEachByte(int index, int length, ByteProcessor processor);

        /// <summary>
        ///     Iterates over the readable bytes of this buffer with the specified <paramref name="processor"/> in descending order.
        /// </summary>
        /// <returns>
        ///     <c>-1</c> if the processor iterated to or beyond the beginning of the readable bytes.
        ///     The last-visited index If the <see cref="ByteProcessor.Process(byte)"/> returned <c>false</c>.
        /// </returns>
        /// <param name="processor">Processor.</param>
        int ForEachByteDesc(ByteProcessor processor);

        /// <summary>
        ///     Iterates over the specified area of this buffer with the specified <paramref name="processor"/> in descending order.
        ///     (i.e. <c>(index + length - 1)</c>, <c>(index + length - 2)</c>, ... <paramref name="index"/>)
        /// </summary>
        /// <returns>
        ///     <c>-1</c> if the processor iterated to or beyond the beginning of the specified area.
        ///     The last-visited index If the <see cref="ByteProcessor.Process(byte)"/> returned <c>false</c>.
        /// </returns>
        /// <param name="index">Index.</param>
        /// <param name="length">Length.</param>
        /// <param name="processor">Processor.</param>
        int ForEachByteDesc(int index, int length, ByteProcessor processor);
    }
}<|MERGE_RESOLUTION|>--- conflicted
+++ resolved
@@ -216,8 +216,6 @@
         short GetShort(int index);
 
         /// <summary>
-<<<<<<< HEAD
-=======
         ///     Gets a short at the specified absolute <paramref name="index" /> in this buffer 
         ///     in Little Endian Byte Order. This method does not modify <see cref="ReaderIndex" /> 
         ///     or <see cref="WriterIndex" /> of this buffer.
@@ -229,7 +227,6 @@
         short GetShortLE(int index);
 
         /// <summary>
->>>>>>> 131db286
         ///     Gets an ushort at the specified absolute <paramref name="index" /> in this buffer.
         ///     This method does not modify <see cref="ReaderIndex" /> or <see cref="WriterIndex" />
         ///     of this buffer.
@@ -241,8 +238,6 @@
         ushort GetUnsignedShort(int index);
 
         /// <summary>
-<<<<<<< HEAD
-=======
         ///     Gets an ushort at the specified absolute <paramref name="index" /> in this buffer 
         ///     in Little Endian Byte Order. This method does not modify <see cref="ReaderIndex" /> 
         ///     or <see cref="WriterIndex" /> of this buffer.
@@ -254,7 +249,6 @@
         ushort GetUnsignedShortLE(int index);
 
         /// <summary>
->>>>>>> 131db286
         ///     Gets an integer at the specified absolute <paramref name="index" /> in this buffer.
         ///     This method does not modify <see cref="ReaderIndex" /> or <see cref="WriterIndex" />
         ///     of this buffer.
@@ -266,8 +260,6 @@
         int GetInt(int index);
 
         /// <summary>
-<<<<<<< HEAD
-=======
         ///     Gets an integer at the specified absolute <paramref name="index" /> in this buffer
         ///     in Little Endian Byte Order. This method does not modify <see cref="ReaderIndex" /> 
         ///     or <see cref="WriterIndex" /> of this buffer.
@@ -279,7 +271,6 @@
         int GetIntLE(int index);
 
         /// <summary>
->>>>>>> 131db286
         ///     Gets an unsigned integer at the specified absolute <paramref name="index" /> in this buffer.
         ///     This method does not modify <see cref="ReaderIndex" /> or <see cref="WriterIndex" />
         ///     of this buffer.
@@ -291,8 +282,6 @@
         uint GetUnsignedInt(int index);
 
         /// <summary>
-<<<<<<< HEAD
-=======
         ///     Gets an unsigned integer at the specified absolute <paramref name="index" /> in this buffer
         ///     in Little Endian Byte Order. This method does not modify <see cref="ReaderIndex" /> 
         ///     or <see cref="WriterIndex" /> of this buffer.
@@ -304,7 +293,6 @@
         uint GetUnsignedIntLE(int index);
 
         /// <summary>
->>>>>>> 131db286
         ///     Gets a long integer at the specified absolute <paramref name="index" /> in this buffer.
         ///     This method does not modify <see cref="ReaderIndex" /> or <see cref="WriterIndex" />
         ///     of this buffer.
@@ -316,8 +304,6 @@
         long GetLong(int index);
 
         /// <summary>
-<<<<<<< HEAD
-=======
         ///     Gets a long integer at the specified absolute <paramref name="index" /> in this buffer
         ///     in Little Endian Byte Order. This method does not modify <see cref="ReaderIndex" /> or 
         ///     <see cref="WriterIndex" /> of this buffer.
@@ -329,16 +315,11 @@
         long GetLongLE(int index);
 
         /// <summary>
->>>>>>> 131db286
         ///     Gets a 24-bit medium integer at the specified absolute index in this buffer.
         ///     This method does not modify <see cref="ReaderIndex" /> or <see cref="WriterIndex" />
         ///     of this buffer.
         /// </summary>
         /// <exception cref="IndexOutOfRangeException">
-<<<<<<< HEAD
-        ///     if the specified <see cref="index" /> is less than <c>0</c> or
-        ///     <c>index + 3</c> greater than <see cref="Capacity" />
-=======
         ///     if the specified <param name="index"/>  is less than <c>0</c> or
         ///     <c>index + 3</c> greater than <see cref="Capacity" />
         /// </exception>
@@ -385,34 +366,6 @@
         /// <exception cref="IndexOutOfRangeException">
         ///     if the specified <paramref name="index" /> is less than <c>0</c> or
         ///     <c>index + 2</c> greater than <see cref="Capacity" />
->>>>>>> 131db286
-        /// </exception>
-        int GetMedium(int index);
-
-        /// <summary>
-<<<<<<< HEAD
-        ///     Gets an unsigned 24-bit medium integer at the specified absolute index in this buffer.
-=======
-        ///     Gets a float at the specified absolute <paramref name="index"/> in this buffer.
->>>>>>> 131db286
-        ///     This method does not modify <see cref="ReaderIndex" /> or <see cref="WriterIndex" />
-        ///     of this buffer.
-        /// </summary>
-        /// <exception cref="IndexOutOfRangeException">
-<<<<<<< HEAD
-        ///     if the specified <see cref="index" /> is less than <c>0</c> or
-        ///     <c>index + 3</c> greater than <see cref="Capacity" />
-        /// </exception>
-        int GetUnsignedMedium(int index);
-
-        /// <summary>
-        ///     Gets a char at the specified absolute <paramref name="index" /> in this buffer.
-        ///     This method does not modify <see cref="ReaderIndex" /> or <see cref="WriterIndex" />
-        ///     of this buffer.
-        /// </summary>
-        /// <exception cref="IndexOutOfRangeException">
-        ///     if the specified <paramref name="index" /> is less than <c>0</c> or
-        ///     <c>index + 2</c> greater than <see cref="Capacity" />
         /// </exception>
         char GetChar(int index);
 
@@ -420,7 +373,8 @@
         ///     Gets a float at the specified absolute <paramref name="index"/> in this buffer.
         ///     This method does not modify <see cref="ReaderIndex" /> or <see cref="WriterIndex" />
         ///     of this buffer.
-=======
+        /// </summary>
+        /// <exception cref="IndexOutOfRangeException">
         ///     if the specified <paramref name="index"/> is less than <c>0</c> or
         ///     <c>index + 4</c> greater than <see cref="Capacity" />
         /// </exception>
@@ -430,17 +384,12 @@
         ///     Gets a float at the specified absolute <paramref name="index"/> in this buffer
         ///     in Little Endian Byte Order. This method does not modify <see cref="ReaderIndex" /> 
         ///     or <see cref="WriterIndex" /> of this buffer.
->>>>>>> 131db286
         /// </summary>
         /// <exception cref="IndexOutOfRangeException">
         ///     if the specified <paramref name="index"/> is less than <c>0</c> or
         ///     <c>index + 4</c> greater than <see cref="Capacity" />
         /// </exception>
-<<<<<<< HEAD
-        float GetFloat(int index);
-=======
         float GetFloatLE(int index);
->>>>>>> 131db286
 
         /// <summary>
         ///     Gets a double at the specified absolute <paramref name="index" /> in this buffer.
@@ -454,30 +403,22 @@
         double GetDouble(int index);
 
         /// <summary>
-<<<<<<< HEAD
+        ///     Gets a double at the specified absolute <paramref name="index" /> in this buffer
+        ///     in Little Endian Byte Order. This method does not modify <see cref="ReaderIndex" /> 
+        ///     or <see cref="WriterIndex" /> of this buffer.
+        /// </summary>
+        /// <exception cref="IndexOutOfRangeException">
+        ///     if the specified <paramref name="index" /> is less than <c>0</c> or
+        ///     <c>index + 8</c> greater than <see cref="Capacity" />
+        /// </exception>
+        double GetDoubleLE(int index);
+
+        /// <summary>
         ///     Transfers this buffers data to the specified <paramref name="destination" /> buffer starting at the specified
         ///     absolute <paramref name="index" /> until the destination becomes non-writable.
         /// </summary>
         /// <exception cref="IndexOutOfRangeException">
         ///     if the specified <paramref name="index" /> is less than <c>0</c> or
-=======
-        ///     Gets a double at the specified absolute <paramref name="index" /> in this buffer
-        ///     in Little Endian Byte Order. This method does not modify <see cref="ReaderIndex" /> 
-        ///     or <see cref="WriterIndex" /> of this buffer.
-        /// </summary>
-        /// <exception cref="IndexOutOfRangeException">
-        ///     if the specified <paramref name="index" /> is less than <c>0</c> or
-        ///     <c>index + 8</c> greater than <see cref="Capacity" />
-        /// </exception>
-        double GetDoubleLE(int index);
-
-        /// <summary>
-        ///     Transfers this buffers data to the specified <paramref name="destination" /> buffer starting at the specified
-        ///     absolute <paramref name="index" /> until the destination becomes non-writable.
-        /// </summary>
-        /// <exception cref="IndexOutOfRangeException">
-        ///     if the specified <paramref name="index" /> is less than <c>0</c> or
->>>>>>> 131db286
         ///     <c>index + 1</c> greater than <see cref="Capacity" />
         /// </exception>
         IByteBuffer GetBytes(int index, IByteBuffer destination);
@@ -571,8 +512,6 @@
         IByteBuffer SetShort(int index, int value);
 
         /// <summary>
-<<<<<<< HEAD
-=======
         ///     Sets the specified short at the specified absolute <paramref name="index" /> in this buffer
         ///     in the Little Endian Byte Order. This method does not directly modify <see cref="ReaderIndex" /> 
         ///     or <see cref="WriterIndex" /> of this buffer.
@@ -584,7 +523,6 @@
         IByteBuffer SetShortLE(int index, int value);
 
         /// <summary>
->>>>>>> 131db286
         ///     Sets the specified unsigned short at the specified absolute <paramref name="index" /> in this buffer.
         ///     This method does not directly modify <see cref="ReaderIndex" /> or <see cref="WriterIndex" /> of this buffer.
         /// </summary>
@@ -595,8 +533,6 @@
         IByteBuffer SetUnsignedShort(int index, ushort value);
 
         /// <summary>
-<<<<<<< HEAD
-=======
         ///     Sets the specified unsigned short at the specified absolute <paramref name="index" /> in this buffer
         ///     in the Little Endian Byte Order. This method does not directly modify <see cref="ReaderIndex" /> 
         ///     or <see cref="WriterIndex" /> of this buffer.
@@ -608,7 +544,6 @@
         IByteBuffer SetUnsignedShortLE(int index, ushort value);
 
         /// <summary>
->>>>>>> 131db286
         ///     Sets the specified integer at the specified absolute <paramref name="index" /> in this buffer.
         ///     This method does not directly modify <see cref="ReaderIndex" /> or <see cref="WriterIndex" /> of this buffer.
         /// </summary>
@@ -619,8 +554,6 @@
         IByteBuffer SetInt(int index, int value);
 
         /// <summary>
-<<<<<<< HEAD
-=======
         ///     Sets the specified integer at the specified absolute <paramref name="index" /> in this buffer
         ///     in the Little Endian Byte Order. This method does not directly modify <see cref="ReaderIndex" /> 
         ///     or <see cref="WriterIndex" /> of this buffer.
@@ -632,7 +565,6 @@
         IByteBuffer SetIntLE(int index, int value);
 
         /// <summary>
->>>>>>> 131db286
         ///     Sets the specified unsigned integer at the specified absolute <paramref name="index" /> in this buffer.
         ///     This method does not directly modify <see cref="ReaderIndex" /> or <see cref="WriterIndex" /> of this buffer.
         /// </summary>
@@ -643,9 +575,6 @@
         IByteBuffer SetUnsignedInt(int index, uint value);
 
         /// <summary>
-<<<<<<< HEAD
-        ///     Sets the specified 24-bit medium integer at the specified absolute <see cref="index" /> in this buffer.
-=======
         ///     Sets the specified unsigned integer at the specified absolute <paramref name="index" /> in this buffer
         ///     in the Little Endian Byte Order. This method does not directly modify <see cref="ReaderIndex" /> or 
         ///     <see cref="WriterIndex" /> of this buffer.
@@ -658,23 +587,16 @@
 
         /// <summary>
         ///     Sets the specified 24-bit medium integer at the specified absolute <paramref name="index" /> in this buffer.
->>>>>>> 131db286
         ///     Note that the most significant byte is ignored in the specified value.
         ///     This method does not directly modify <see cref="ReaderIndex" /> or <see cref="WriterIndex" /> of this buffer.
         /// </summary>
         /// <exception cref="IndexOutOfRangeException">
-<<<<<<< HEAD
-        ///     if the specified <see cref="index" /> is less than <c>0</c> or
-=======
-        ///     if the specified <paramref name="index" /> is less than <c>0</c> or
->>>>>>> 131db286
+        ///     if the specified <paramref name="index" /> is less than <c>0</c> or
         ///     <c>index + 3</c> greater than <see cref="Capacity" />
         /// </exception>
         IByteBuffer SetMedium(int index, int value);
 
         /// <summary>
-<<<<<<< HEAD
-=======
         ///     Sets the specified 24-bit medium integer at the specified absolute <paramref name="index" /> in this buffer.
         ///     Note that the most significant byte is ignored in the specified value.
         ///     This method does not directly modify <see cref="ReaderIndex" /> or <see cref="WriterIndex" /> of this buffer.
@@ -686,7 +608,6 @@
         IByteBuffer SetMediumLE(int index, int value);
 
         /// <summary>
->>>>>>> 131db286
         ///     Sets the specified long integer at the specified absolute <paramref name="index" /> in this buffer.
         ///     This method does not directly modify <see cref="ReaderIndex" /> or <see cref="WriterIndex" /> of this buffer.
         /// </summary>
@@ -697,8 +618,6 @@
         IByteBuffer SetLong(int index, long value);
 
         /// <summary>
-<<<<<<< HEAD
-=======
         ///     Sets the specified long integer at the specified absolute <paramref name="index" /> in this buffer
         ///     in the Little Endian Byte Order. This method does not directly modify <see cref="ReaderIndex" /> or 
         ///     <see cref="WriterIndex" /> of this buffer.
@@ -710,7 +629,6 @@
         IByteBuffer SetLongLE(int index, long value);
 
         /// <summary>
->>>>>>> 131db286
         ///     Sets the specified UTF-16 char at the specified absolute <paramref name="index" /> in this buffer.
         ///     This method does not directly modify <see cref="ReaderIndex" /> or <see cref="WriterIndex" /> of this buffer.
         /// </summary>
@@ -741,8 +659,6 @@
         IByteBuffer SetFloat(int index, float value);
 
         /// <summary>
-<<<<<<< HEAD
-=======
         ///     Sets the specified float at the specified absolute <paramref name="index" /> in this buffer
         ///     in Little Endian Byte Order. This method does not directly modify <see cref="ReaderIndex" /> 
         ///     or <see cref="WriterIndex" /> of this buffer.
@@ -765,7 +681,6 @@
         IByteBuffer SetFloatLE(int index, float value);
 
         /// <summary>
->>>>>>> 131db286
         ///     Transfers the <paramref name="src" /> byte buffer's contents starting at the specified absolute <paramref name="index" />.
         ///     This method does not directly modify <see cref="ReaderIndex" /> or <see cref="WriterIndex" /> of this buffer.
         /// </summary>
@@ -863,8 +778,6 @@
         short ReadShort();
 
         /// <summary>
-<<<<<<< HEAD
-=======
         ///     Gets a short at the current <see cref="ReaderIndex" /> in the Little Endian Byte Order and increases 
         ///     the <see cref="ReaderIndex" /> by <c>2</c> in this buffer.
         /// </summary>
@@ -872,7 +785,6 @@
         short ReadShortLE();
 
         /// <summary>
->>>>>>> 131db286
         ///     Gets a 24-bit medium integer at the current <see cref="ReaderIndex" /> and increases the <see cref="ReaderIndex" />
         ///     by <c>3</c> in this buffer.
         /// </summary>
@@ -880,8 +792,6 @@
         int ReadMedium();
 
         /// <summary>
-<<<<<<< HEAD
-=======
         ///     Gets a 24-bit medium integer at the current <see cref="ReaderIndex" /> in the Little Endian Byte Order and 
         ///     increases the <see cref="ReaderIndex" /> by <c>3</c> in this buffer.
         /// </summary>
@@ -889,7 +799,6 @@
         int ReadMediumLE();
 
         /// <summary>
->>>>>>> 131db286
         ///     Gets an unsigned 24-bit medium integer at the current <see cref="ReaderIndex" /> and increases the <see cref="ReaderIndex" />
         ///     by <c>3</c> in this buffer.
         /// </summary>
@@ -897,8 +806,6 @@
         int ReadUnsignedMedium();
 
         /// <summary>
-<<<<<<< HEAD
-=======
         ///     Gets an unsigned 24-bit medium integer at the current <see cref="ReaderIndex" /> in the Little Endian Byte Order 
         ///     and increases the <see cref="ReaderIndex" /> by <c>3</c> in this buffer.
         /// </summary>
@@ -906,7 +813,6 @@
         int ReadUnsignedMediumLE();
 
         /// <summary>
->>>>>>> 131db286
         ///     Gets an unsigned short at the current <see cref="ReaderIndex" /> and increases the <see cref="ReaderIndex" />
         ///     by <c>2</c> in this buffer.
         /// </summary>
@@ -979,8 +885,6 @@
         double ReadDouble();
 
         /// <summary>
-<<<<<<< HEAD
-=======
         ///     Gets an 8-byte Decimaling integer at the current <see cref="ReaderIndex" /> and increases the
         ///     <see cref="ReaderIndex" /> by <c>8</c> in this buffer in Little Endian Byte Order.
         /// </summary>
@@ -988,7 +892,6 @@
         double ReadDoubleLE();
 
         /// <summary>
->>>>>>> 131db286
         ///     Gets an 4-byte Decimaling integer at the current <see cref="ReaderIndex" /> and increases the
         ///     <see cref="ReaderIndex" />
         ///     by <c>4</c> in this buffer.
@@ -997,8 +900,6 @@
         float ReadFloat();
 
         /// <summary>
-<<<<<<< HEAD
-=======
         ///     Gets an 4-byte Decimaling integer at the current <see cref="ReaderIndex" /> and increases the
         ///     <see cref="ReaderIndex" /> by <c>4</c> in this buffer in Little Endian Byte Order.
         /// </summary>
@@ -1006,7 +907,6 @@
         float ReadFloatLE();
 
         /// <summary>
->>>>>>> 131db286
         ///     Reads <paramref name="length" /> bytes from this buffer into a new destination buffer.
         /// </summary>
         /// <exception cref="IndexOutOfRangeException">
@@ -1069,19 +969,11 @@
 
         IByteBuffer WriteDouble(double value);
 
-<<<<<<< HEAD
+        IByteBuffer WriteDoubleLE(double value);
+
         IByteBuffer WriteFloat(float value);
 
-        IByteBuffer WriteUnsignedMedium(int value);
-
-        IByteBuffer WriteMedium(int value);
-=======
-        IByteBuffer WriteDoubleLE(double value);
-
-        IByteBuffer WriteFloat(float value);
-
         IByteBuffer WriteFloatLE(float value);
->>>>>>> 131db286
 
         IByteBuffer WriteBytes(IByteBuffer src);
 
@@ -1230,8 +1122,6 @@
 
         IByteBuffer WriteZero(int length);
 
-<<<<<<< HEAD
-=======
         int IndexOf(int fromIndex, int toIndex, byte value);
 
         int BytesBefore(byte value);
@@ -1242,7 +1132,6 @@
 
         string ToString();
 
->>>>>>> 131db286
         string ToString(Encoding encoding);
 
         string ToString(int index, int length, Encoding encoding);
