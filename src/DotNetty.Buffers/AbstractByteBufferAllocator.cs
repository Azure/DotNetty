--- conflicted
+++ resolved
@@ -15,10 +15,7 @@
         public const int DefaultInitialCapacity = 256;
         public const int DefaultMaxComponents = 16;
         public const int DefaultMaxCapacity = int.MaxValue;
-<<<<<<< HEAD
-=======
         const int CalculateThreshold = 1048576 * 4; // 4 MiB page
->>>>>>> 131db286
 
         protected static IByteBuffer ToLeakAwareBuffer(IByteBuffer buf)
         {
