﻿// Copyright (c) Microsoft. All rights reserved.
// Licensed under the MIT license. See LICENSE file in the project root for full license information.

namespace DotNetty.Buffers
{
    using DotNetty.Common.Utilities;
    using System;
    using System.Text;

    public static class ByteBufferUtil
    {
<<<<<<< HEAD

        private static readonly char[] HexdumpTable = new char[256 * 4];
        private static readonly string Newline = StringUtil.NEWLINE;
        private static readonly string[] Byte2Hex = new string[256];
        private static readonly string[] HexPadding = new string[16];
        private static readonly string[] BytePadding = new string[16];
        private static readonly char[] Byte2Char = new char[256];
        private static readonly string[] HexDumpRowPrefixes = new string[(int)((uint)65536 >> 4)];


=======
        static readonly char[] HexdumpTable = new char[256 * 4];
        static readonly string Newline = StringUtil.Newline;
        static readonly string[] Byte2Hex = new string[256];
        static readonly string[] HexPadding = new string[16];
        static readonly string[] BytePadding = new string[16];
        static readonly char[] Byte2Char = new char[256];
        static readonly string[] HexDumpRowPrefixes = new string[(int)((uint)65536 >> 4)];
>>>>>>> 627d7c8e

        static ByteBufferUtil()
        {
            char[] digits = "0123456789abcdef".ToCharArray();
            for (int i = 0; i < 256; i++)
            {
                HexdumpTable[i << 1] = digits[(int)((uint)i >> 4 & 0x0F)];
                HexdumpTable[(i << 1) + 1] = digits[i & 0x0F];
            }

            // Generate the lookup table for byte-to-hex-dump conversion
            for (int i = 0; i < Byte2Hex.Length; i++)
            {
                Byte2Hex[i] = ' ' + StringUtil.ByteToHexStringPadded(i);
            }

            // Generate the lookup table for hex dump paddings
            for (int i = 0; i < HexPadding.Length; i++)
            {
                int padding = HexPadding.Length - i;
<<<<<<< HEAD
                StringBuilder buf = new StringBuilder(padding * 3);
=======
                var buf = new StringBuilder(padding * 3);
>>>>>>> 627d7c8e
                for (int j = 0; j < padding; j++)
                {
                    buf.Append("   ");
                }
                HexPadding[i] = buf.ToString();
            }

            // Generate the lookup table for byte dump paddings
            for (int i = 0; i < BytePadding.Length; i++)
            {
                int padding = BytePadding.Length - i;
<<<<<<< HEAD
                StringBuilder buf = new StringBuilder(padding);
=======
                var buf = new StringBuilder(padding);
>>>>>>> 627d7c8e
                for (int j = 0; j < padding; j++)
                {
                    buf.Append(' ');
                }
                BytePadding[i] = buf.ToString();
            }

            // Generate the lookup table for byte-to-char conversion
            for (int i = 0; i < Byte2Char.Length; i++)
            {
                if (i <= 0x1f || i >= 0x7f)
                {
                    Byte2Char[i] = '.';
                }
                else
                {
                    Byte2Char[i] = (char)i;
                }
            }

            // Generate the lookup table for the start-offset header in each row (up to 64KiB).
            for (int i = 0; i < HexDumpRowPrefixes.Length; i++)
            {
<<<<<<< HEAD
                StringBuilder buf = new StringBuilder(12);
=======
                var buf = new StringBuilder(12);
>>>>>>> 627d7c8e
                buf.Append(Environment.NewLine);
                buf.Append((i << 4 & 0xFFFFFFFFL | 0x100000000L).ToString("X2"));
                buf.Insert(buf.Length - 9, '|');
                buf.Append('|');
                HexDumpRowPrefixes[i] = buf.ToString();
            }

            //TODO Import the rest!!!!

            //String allocType = SystemPropertyUtil.get(
            //    "io.netty.allocator.type", PlatformDependent.isAndroid() ? "unpooled" : "pooled");
            //allocType = allocType.toLowerCase(Locale.US).trim();

            //ByteBufAllocator alloc;
            //if ("unpooled".equals(allocType))
            //{
            //    alloc = UnpooledByteBufAllocator.DEFAULT;
            //    logger.debug("-Dio.netty.allocator.type: {}", allocType);
            //}
            //else if ("pooled".equals(allocType))
            //{
            //    alloc = PooledByteBufAllocator.DEFAULT;
            //    logger.debug("-Dio.netty.allocator.type: {}", allocType);
            //}
            //else
            //{
            //    alloc = PooledByteBufAllocator.DEFAULT;
            //    logger.debug("-Dio.netty.allocator.type: pooled (unknown: {})", allocType);
            //}

            //DEFAULT_ALLOCATOR = alloc;

            //THREAD_LOCAL_BUFFER_SIZE = SystemPropertyUtil.getInt("io.netty.threadLocalDirectBufferSize", 64 * 1024);
            //logger.debug("-Dio.netty.threadLocalDirectBufferSize: {}", THREAD_LOCAL_BUFFER_SIZE);
<<<<<<< HEAD

=======
>>>>>>> 627d7c8e
        }

        /// <summary>
        /// Returns a <a href="http://en.wikipedia.org/wiki/Hex_dump">hex dump</a>
        /// of the specified buffer's sub-region.
        /// </summary>
        public static string HexDump(IByteBuffer buffer)
        {
            return HexDump(buffer, buffer.ReaderIndex, buffer.ReadableBytes);
        }

        /// <summary>
        /// Returns a <a href="http://en.wikipedia.org/wiki/Hex_dump">hex dump</a>
        /// of the specified buffer's sub-region.
        /// </summary>
        public static string HexDump(IByteBuffer buffer, int fromIndex, int length)
        {
            if (length < 0)
<<<<<<< HEAD
                throw new ArgumentOutOfRangeException("length: " + length);
            if (length == 0)
                return "";
=======
            {
                throw new ArgumentOutOfRangeException("length: " + length);
            }
            if (length == 0)
            {
                return "";
            }
>>>>>>> 627d7c8e
            int endIndex = fromIndex + length;
            char[] buf = new char[length << 1];

            int srcIdx = fromIndex;
            int dstIdx = 0;
            for (; srcIdx < endIndex; srcIdx++, dstIdx += 2)
            {
                Array.Copy(
<<<<<<< HEAD
                         HexdumpTable, buffer.GetByte(srcIdx) << 1,
                         buf, dstIdx, 2);
=======
                    HexdumpTable, buffer.GetByte(srcIdx) << 1,
                    buf, dstIdx, 2);
>>>>>>> 627d7c8e
            }

            return new string(buf);
        }

        /// <summary>
        /// Returns a <a href="http://en.wikipedia.org/wiki/Hex_dump">hex dump</a>
        /// of the specified buffer's sub-region.
        /// </summary>
        public static string HexDump(byte[] array)
        {
            return HexDump(array, 0, array.Length);
        }

        /// <summary>
        /// Returns a <a href="http://en.wikipedia.org/wiki/Hex_dump">hex dump</a>
        /// of the specified buffer's sub-region.
        /// </summary>
        public static string HexDump(byte[] array, int fromIndex, int length)
        {
            if (length < 0)
            {
                throw new ArgumentOutOfRangeException("length: " + length);
            }
            if (length == 0)
            {
                return "";
            }

            int endIndex = fromIndex + length;
            char[] buf = new char[length << 1];

            int srcIdx = fromIndex;
            int dstIdx = 0;
            for (; srcIdx < endIndex; srcIdx++, dstIdx += 2)
            {
                Array.Copy(HexdumpTable, (array[srcIdx] & 0xFF) << 1, buf, dstIdx, 2);
            }

            return new string(buf);
        }

        /// <summary>
        /// Calculates the hash code of the specified buffer.  This method is
        /// useful when implementing a new buffer type.
        /// </summary>
        public static int HashCode(IByteBuffer buffer)
        {
            int aLen = buffer.ReadableBytes;
            int intCount = (int)((uint)aLen >> 2);
            int byteCount = aLen & 3;

            int hashCode = 1;
            int arrayIndex = buffer.ReaderIndex;
            if (buffer.Order == ByteOrder.BigEndian)
            {
                for (int i = intCount; i > 0; i--)
                {
                    hashCode = 31 * hashCode + buffer.GetInt(arrayIndex);
                    arrayIndex += 4;
                }
            }
            else
            {
                for (int i = intCount; i > 0; i--)
                {
                    hashCode = 31 * hashCode + SwapInt(buffer.GetInt(arrayIndex));
                    arrayIndex += 4;
                }
            }

            for (int i = byteCount; i > 0; i--)
            {
                hashCode = 31 * hashCode + buffer.GetByte(arrayIndex++);
            }

            if (hashCode == 0)
            {
                hashCode = 1;
            }

            return hashCode;
        }

<<<<<<< HEAD

=======
>>>>>>> 627d7c8e
        /// <summary>
        ///  Returns {@code true} if and only if the two specified buffers are
        ///  identical to each other for {@code length} bytes starting at {@code aStartIndex}
        ///  index for the {@code a} buffer and {@code bStartIndex} index for the {@code b} buffer.
        ///  A more compact way to express this is:
        ///  <p>
        ///  {@code a[aStartIndex : aStartIndex + length] == b[bStartIndex : bStartIndex + length]}
        /// </summary>
        public static bool Equals(IByteBuffer a, int aStartIndex, IByteBuffer b, int bStartIndex, int length)
        {
            if (aStartIndex < 0 || bStartIndex < 0 || length < 0)
            {
                throw new ArgumentException("All indexes and lengths must be non-negative");
            }
            if (a.WriterIndex - length < aStartIndex || b.WriterIndex - length < bStartIndex)
            {
                return false;
            }

            int longCount = unchecked((int)((uint)length >> 3));
            int byteCount = length & 7;

            if (a.Order == b.Order)
            {
                for (int i = longCount; i > 0; i--)
                {
                    if (a.GetLong(aStartIndex) != b.GetLong(bStartIndex))
                    {
                        return false;
                    }
                    aStartIndex += 8;
                    bStartIndex += 8;
                }
            }
            else
            {
                for (int i = longCount; i > 0; i--)
                {
                    if (a.GetLong(aStartIndex) != SwapLong(b.GetLong(bStartIndex)))
                    {
                        return false;
                    }
                    aStartIndex += 8;
                    bStartIndex += 8;
                }
            }

            for (int i = byteCount; i > 0; i--)
            {
                if (a.GetByte(aStartIndex) != b.GetByte(bStartIndex))
                {
                    return false;
                }
                aStartIndex++;
                bStartIndex++;
            }

            return true;
        }

        /// <summary>
        ///  Returns {@code true} if and only if the two specified buffers are
        ///  identical to each other as described in {@link ByteBuf#equals(Object)}.
        ///  This method is useful when implementing a new buffer type.
        /// </summary>
        public static bool Equals(IByteBuffer bufferA, IByteBuffer bufferB)
        {
            int aLen = bufferA.ReadableBytes;
            if (aLen != bufferB.ReadableBytes)
            {
                return false;
            }
            return Equals(bufferA, bufferA.ReaderIndex, bufferB, bufferB.ReaderIndex, aLen);
        }

        /// <summary>
        /// Compares the two specified buffers as described in {@link ByteBuf#compareTo(ByteBuf)}.
        /// This method is useful when implementing a new buffer type.
        /// </summary>
        public static int Compare(IByteBuffer bufferA, IByteBuffer bufferB)
        {
            int aLen = bufferA.ReadableBytes;
            int bLen = bufferB.ReadableBytes;
            int minLength = Math.Min(aLen, bLen);
            int uintCount = (int)((uint)minLength >> 2);
            int byteCount = minLength & 3;

            int aIndex = bufferA.ReaderIndex;
            int bIndex = bufferB.ReaderIndex;

            if (bufferA.Order == bufferB.Order)
            {
                for (int i = uintCount; i > 0; i--)
                {
                    long va = bufferA.GetUnsignedInt(aIndex);
                    long vb = bufferB.GetUnsignedInt(bIndex);
                    if (va > vb)
                    {
                        return 1;
                    }
                    if (va < vb)
                    {
                        return -1;
                    }
                    aIndex += 4;
                    bIndex += 4;
                }
            }
            else
            {
                for (int i = uintCount; i > 0; i--)
                {
                    long va = bufferA.GetUnsignedInt(aIndex);
                    long vb = SwapInt(bufferB.GetInt(bIndex)) & 0xFFFFFFFFL;
                    if (va > vb)
                    {
                        return 1;
                    }
                    if (va < vb)
                    {
                        return -1;
                    }
                    aIndex += 4;
                    bIndex += 4;
                }
            }

            for (int i = byteCount; i > 0; i--)
            {
                short va = bufferA.GetByte(aIndex);
                short vb = bufferB.GetByte(bIndex);
                if (va > vb)
                {
                    return 1;
                }
                if (va < vb)
                {
                    return -1;
                }
                aIndex++;
                bIndex++;
            }

            return aLen - bLen;
        }

        /// <summary>
        ///  Toggles the endianness of the specified 16-bit long integer.
        /// </summary>
        public static short SwapShort(short value)
        {
            byte[] bytes = BitConverter.GetBytes(value);
            Array.Reverse(bytes);
            return BitConverter.ToInt16(bytes, 0);
        }

        /// <summary>
        ///  Toggles the endianness of the specified 64-bit long integer.
        /// </summary>
        public static long SwapLong(long value)
        {
            byte[] bytes = BitConverter.GetBytes(value);
            Array.Reverse(bytes);
            return BitConverter.ToInt64(bytes, 0);
        }

        /// <summary>
        ///  Toggles the endianness of the specified 32-bit long integer.
        /// </summary>
        public static int SwapInt(int value)
        {
            byte[] bytes = BitConverter.GetBytes(value);
            Array.Reverse(bytes);
            return BitConverter.ToInt32(bytes, 0);
        }

        /// <summary>
        /// Read the given amount of bytes into a new {@link ByteBuf} that is allocated from the {@link ByteBufAllocator}.
        /// </summary>
        public static IByteBuffer ReadBytes(IByteBufferAllocator alloc, IByteBuffer buffer, int length)
        {
            bool release = true;
            IByteBuffer dst = alloc.Buffer(length);
            try
            {
                buffer.ReadBytes(dst);
                release = false;
                return dst;
            }
            finally
            {
                if (release)
                {
                    dst.Release();
                }
            }
        }

<<<<<<< HEAD
        //private static int firstIndexOf(ByteBuf buffer, int fromIndex, int toIndex, byte value)
=======
        //static int firstIndexOf(ByteBuf buffer, int fromIndex, int toIndex, byte value)
>>>>>>> 627d7c8e
        //{
        //    fromIndex = Math.max(fromIndex, 0);
        //    if (fromIndex >= toIndex || buffer.capacity() == 0)
        //    {
        //        return -1;
        //    }

        //    return buffer.ForEachByte(fromIndex, toIndex - fromIndex, new ByteProcessor.IndexOfProcessor(value));
        //}

<<<<<<< HEAD
        //private static int lastIndexOf(ByteBuf buffer, int fromIndex, int toIndex, byte value)
=======
        //static int lastIndexOf(ByteBuf buffer, int fromIndex, int toIndex, byte value)
>>>>>>> 627d7c8e
        //{
        //    fromIndex = Math.min(fromIndex, buffer.capacity());
        //    if (fromIndex < 0 || buffer.capacity() == 0)
        //    {
        //        return -1;
        //    }

        //    return buffer.forEachByteDesc(toIndex, fromIndex - toIndex, new ByteProcessor.IndexOfProcessor(value));
        //}

        /// <summary>
        ///  Returns a multi-line hexadecimal dump of the specified {@link ByteBuf} that is easy to read by humans.
        /// </summary>
        public static string PrettyHexDump(IByteBuffer buffer)
        {
            return PrettyHexDump(buffer, buffer.ReaderIndex, buffer.ReadableBytes);
        }

        /// <summary>
        /// Returns a multi-line hexadecimal dump of the specified {@link ByteBuf} that is easy to read by humans,
        /// starting at the given {@code offset} using the given {@code length}.
        /// </summary>
        public static string PrettyHexDump(IByteBuffer buffer, int offset, int length)
        {
            if (length == 0)
            {
<<<<<<< HEAD
                return StringUtil.EMPTY_STRING;
=======
                return string.Empty;
>>>>>>> 627d7c8e
            }
            else
            {
                int rows = length / 16 + (length % 15 == 0 ? 0 : 1) + 4;
<<<<<<< HEAD
                StringBuilder buf = new StringBuilder(rows * 80);
=======
                var buf = new StringBuilder(rows * 80);
>>>>>>> 627d7c8e
                AppendPrettyHexDump(buf, buffer, offset, length);
                return buf.ToString();
            }
        }

        /// <summary>
        /// Appends the prettified multi-line hexadecimal dump of the specified {@link ByteBuf} to the specified
        /// {@link StringBuilder} that is easy to read by humans.
        /// </summary>
        public static void AppendPrettyHexDump(StringBuilder dump, IByteBuffer buf)
        {
            AppendPrettyHexDump(dump, buf, buf.ReaderIndex, buf.ReadableBytes);
        }

        /// <summary>
        /// Appends the prettified multi-line hexadecimal dump of the specified {@link ByteBuf} to the specified
        /// {@link StringBuilder} that is easy to read by humans, starting at the given {@code offset} using
        /// the given {@code length}.
        /// </summary>
        public static void AppendPrettyHexDump(StringBuilder dump, IByteBuffer buf, int offset, int length)
        {
            if (offset < 0 || length > buf.Capacity - offset)
            {
                throw new IndexOutOfRangeException(
<<<<<<< HEAD
                        "expected: " + "0 <= offset(" + offset + ") <= offset + length(" + length
                                                    + ") <= " + "buf.capacity(" + buf.Capacity + ')');
=======
                    "expected: " + "0 <= offset(" + offset + ") <= offset + length(" + length
                        + ") <= " + "buf.capacity(" + buf.Capacity + ')');
>>>>>>> 627d7c8e
            }
            if (length == 0)
            {
                return;
            }
            dump.Append(
<<<<<<< HEAD
                              "         +-------------------------------------------------+" +
=======
                "         +-------------------------------------------------+" +
>>>>>>> 627d7c8e
                    Newline + "         |  0  1  2  3  4  5  6  7  8  9  a  b  c  d  e  f |" +
                    Newline + "+--------+-------------------------------------------------+----------------+");

            int startIndex = offset;
            int fullRows = (int)((uint)length >> 4);
            int remainder = length & 0xF;

            // Dump the rows which have 16 bytes.
            for (int row = 0; row < fullRows; row++)
            {
                int rowStartIndex = (row << 4) + startIndex;

                // Per-row prefix.
                AppendHexDumpRowPrefix(dump, row, rowStartIndex);

                // Hex dump
                int rowEndIndex = rowStartIndex + 16;
                for (int j = rowStartIndex; j < rowEndIndex; j++)
                {
                    dump.Append(Byte2Hex[buf.GetByte(j)]);
                }
                dump.Append(" |");

                // ASCII dump
                for (int j = rowStartIndex; j < rowEndIndex; j++)
                {
                    dump.Append(Byte2Char[buf.GetByte(j)]);
                }
                dump.Append('|');
            }

            // Dump the last row which has less than 16 bytes.
            if (remainder != 0)
            {
                int rowStartIndex = (fullRows << 4) + startIndex;
                AppendHexDumpRowPrefix(dump, fullRows, rowStartIndex);

                // Hex dump
                int rowEndIndex = rowStartIndex + remainder;
                for (int j = rowStartIndex; j < rowEndIndex; j++)
                {
                    dump.Append(Byte2Hex[buf.GetByte(j)]);
                }
                dump.Append(HexPadding[remainder]);
                dump.Append(" |");

                // Ascii dump
                for (int j = rowStartIndex; j < rowEndIndex; j++)
                {
                    dump.Append(Byte2Char[buf.GetByte(j)]);
                }
                dump.Append(BytePadding[remainder]);
                dump.Append('|');
            }

            dump.Append(Newline + "+--------+-------------------------------------------------+----------------+");
        }

        /// <summary>
        /// Appends the prefix of each hex dump row.  Uses the look-up table for the buffer <= 64 KiB.
        /// </summary>
<<<<<<< HEAD
        private static void AppendHexDumpRowPrefix(StringBuilder dump, int row, int rowStartIndex)
=======
        static void AppendHexDumpRowPrefix(StringBuilder dump, int row, int rowStartIndex)
>>>>>>> 627d7c8e
        {
            if (row < HexDumpRowPrefixes.Length)
            {
                dump.Append(HexDumpRowPrefixes[row]);
            }
            else
            {
                dump.Append(Environment.NewLine);
                dump.Append((rowStartIndex & 0xFFFFFFFFL | 0x100000000L).ToString("X2"));
                dump.Insert(dump.Length - 9, '|');
                dump.Append('|');
            }
        }
    }
}<|MERGE_RESOLUTION|>--- conflicted
+++ resolved
@@ -9,18 +9,6 @@
 
     public static class ByteBufferUtil
     {
-<<<<<<< HEAD
-
-        private static readonly char[] HexdumpTable = new char[256 * 4];
-        private static readonly string Newline = StringUtil.NEWLINE;
-        private static readonly string[] Byte2Hex = new string[256];
-        private static readonly string[] HexPadding = new string[16];
-        private static readonly string[] BytePadding = new string[16];
-        private static readonly char[] Byte2Char = new char[256];
-        private static readonly string[] HexDumpRowPrefixes = new string[(int)((uint)65536 >> 4)];
-
-
-=======
         static readonly char[] HexdumpTable = new char[256 * 4];
         static readonly string Newline = StringUtil.Newline;
         static readonly string[] Byte2Hex = new string[256];
@@ -28,7 +16,6 @@
         static readonly string[] BytePadding = new string[16];
         static readonly char[] Byte2Char = new char[256];
         static readonly string[] HexDumpRowPrefixes = new string[(int)((uint)65536 >> 4)];
->>>>>>> 627d7c8e
 
         static ByteBufferUtil()
         {
@@ -49,11 +36,7 @@
             for (int i = 0; i < HexPadding.Length; i++)
             {
                 int padding = HexPadding.Length - i;
-<<<<<<< HEAD
-                StringBuilder buf = new StringBuilder(padding * 3);
-=======
                 var buf = new StringBuilder(padding * 3);
->>>>>>> 627d7c8e
                 for (int j = 0; j < padding; j++)
                 {
                     buf.Append("   ");
@@ -65,11 +48,7 @@
             for (int i = 0; i < BytePadding.Length; i++)
             {
                 int padding = BytePadding.Length - i;
-<<<<<<< HEAD
-                StringBuilder buf = new StringBuilder(padding);
-=======
                 var buf = new StringBuilder(padding);
->>>>>>> 627d7c8e
                 for (int j = 0; j < padding; j++)
                 {
                     buf.Append(' ');
@@ -93,11 +72,7 @@
             // Generate the lookup table for the start-offset header in each row (up to 64KiB).
             for (int i = 0; i < HexDumpRowPrefixes.Length; i++)
             {
-<<<<<<< HEAD
-                StringBuilder buf = new StringBuilder(12);
-=======
                 var buf = new StringBuilder(12);
->>>>>>> 627d7c8e
                 buf.Append(Environment.NewLine);
                 buf.Append((i << 4 & 0xFFFFFFFFL | 0x100000000L).ToString("X2"));
                 buf.Insert(buf.Length - 9, '|');
@@ -132,10 +107,6 @@
 
             //THREAD_LOCAL_BUFFER_SIZE = SystemPropertyUtil.getInt("io.netty.threadLocalDirectBufferSize", 64 * 1024);
             //logger.debug("-Dio.netty.threadLocalDirectBufferSize: {}", THREAD_LOCAL_BUFFER_SIZE);
-<<<<<<< HEAD
-
-=======
->>>>>>> 627d7c8e
         }
 
         /// <summary>
@@ -154,19 +125,13 @@
         public static string HexDump(IByteBuffer buffer, int fromIndex, int length)
         {
             if (length < 0)
-<<<<<<< HEAD
+            {
                 throw new ArgumentOutOfRangeException("length: " + length);
+            }
             if (length == 0)
+            {
                 return "";
-=======
-            {
-                throw new ArgumentOutOfRangeException("length: " + length);
-            }
-            if (length == 0)
-            {
-                return "";
-            }
->>>>>>> 627d7c8e
+            }
             int endIndex = fromIndex + length;
             char[] buf = new char[length << 1];
 
@@ -175,13 +140,8 @@
             for (; srcIdx < endIndex; srcIdx++, dstIdx += 2)
             {
                 Array.Copy(
-<<<<<<< HEAD
-                         HexdumpTable, buffer.GetByte(srcIdx) << 1,
-                         buf, dstIdx, 2);
-=======
                     HexdumpTable, buffer.GetByte(srcIdx) << 1,
                     buf, dstIdx, 2);
->>>>>>> 627d7c8e
             }
 
             return new string(buf);
@@ -266,10 +226,6 @@
             return hashCode;
         }
 
-<<<<<<< HEAD
-
-=======
->>>>>>> 627d7c8e
         /// <summary>
         ///  Returns {@code true} if and only if the two specified buffers are
         ///  identical to each other for {@code length} bytes starting at {@code aStartIndex}
@@ -468,11 +424,7 @@
             }
         }
 
-<<<<<<< HEAD
-        //private static int firstIndexOf(ByteBuf buffer, int fromIndex, int toIndex, byte value)
-=======
         //static int firstIndexOf(ByteBuf buffer, int fromIndex, int toIndex, byte value)
->>>>>>> 627d7c8e
         //{
         //    fromIndex = Math.max(fromIndex, 0);
         //    if (fromIndex >= toIndex || buffer.capacity() == 0)
@@ -483,11 +435,7 @@
         //    return buffer.ForEachByte(fromIndex, toIndex - fromIndex, new ByteProcessor.IndexOfProcessor(value));
         //}
 
-<<<<<<< HEAD
-        //private static int lastIndexOf(ByteBuf buffer, int fromIndex, int toIndex, byte value)
-=======
         //static int lastIndexOf(ByteBuf buffer, int fromIndex, int toIndex, byte value)
->>>>>>> 627d7c8e
         //{
         //    fromIndex = Math.min(fromIndex, buffer.capacity());
         //    if (fromIndex < 0 || buffer.capacity() == 0)
@@ -514,20 +462,12 @@
         {
             if (length == 0)
             {
-<<<<<<< HEAD
-                return StringUtil.EMPTY_STRING;
-=======
                 return string.Empty;
->>>>>>> 627d7c8e
             }
             else
             {
                 int rows = length / 16 + (length % 15 == 0 ? 0 : 1) + 4;
-<<<<<<< HEAD
-                StringBuilder buf = new StringBuilder(rows * 80);
-=======
                 var buf = new StringBuilder(rows * 80);
->>>>>>> 627d7c8e
                 AppendPrettyHexDump(buf, buffer, offset, length);
                 return buf.ToString();
             }
@@ -552,24 +492,15 @@
             if (offset < 0 || length > buf.Capacity - offset)
             {
                 throw new IndexOutOfRangeException(
-<<<<<<< HEAD
-                        "expected: " + "0 <= offset(" + offset + ") <= offset + length(" + length
-                                                    + ") <= " + "buf.capacity(" + buf.Capacity + ')');
-=======
                     "expected: " + "0 <= offset(" + offset + ") <= offset + length(" + length
                         + ") <= " + "buf.capacity(" + buf.Capacity + ')');
->>>>>>> 627d7c8e
             }
             if (length == 0)
             {
                 return;
             }
             dump.Append(
-<<<<<<< HEAD
-                              "         +-------------------------------------------------+" +
-=======
                 "         +-------------------------------------------------+" +
->>>>>>> 627d7c8e
                     Newline + "         |  0  1  2  3  4  5  6  7  8  9  a  b  c  d  e  f |" +
                     Newline + "+--------+-------------------------------------------------+----------------+");
 
@@ -631,11 +562,7 @@
         /// <summary>
         /// Appends the prefix of each hex dump row.  Uses the look-up table for the buffer <= 64 KiB.
         /// </summary>
-<<<<<<< HEAD
-        private static void AppendHexDumpRowPrefix(StringBuilder dump, int row, int rowStartIndex)
-=======
         static void AppendHexDumpRowPrefix(StringBuilder dump, int row, int rowStartIndex)
->>>>>>> 627d7c8e
         {
             if (row < HexDumpRowPrefixes.Length)
             {
