﻿// Copyright (c) Microsoft. All rights reserved.
// Licensed under the MIT license. See LICENSE file in the project root for full license information.

namespace DotNetty.Buffers
{
    using System;
    using System.Collections.Generic;
    using System.Diagnostics.Contracts;
<<<<<<< HEAD
    using DotNetty.Common.Utilities;
=======
    using System.Text;
    using DotNetty.Common.Internal;
>>>>>>> 131db286

    /// <summary>
    ///     Utility class for managing and creating unpooled buffers
    /// </summary>
    public static class Unpooled
    {
        static readonly UnpooledByteBufferAllocator Allocator = UnpooledByteBufferAllocator.Default;

        public static readonly IByteBuffer Empty = Allocator.Buffer(0, 0);

        public static IByteBuffer Buffer() => Allocator.HeapBuffer();

        public static IByteBuffer Buffer(int initialCapacity) => Allocator.HeapBuffer(initialCapacity);

        public static IByteBuffer Buffer(int initialCapacity, int maxCapacity) =>
            Allocator.HeapBuffer(initialCapacity, maxCapacity);

        /// <summary>
<<<<<<< HEAD
        ///     Creates a new big-endian buffer which wraps the specified <see cref="array"/>.
        ///     A modification on the specified array's content will be visible to the returned buffer.
        /// </summary>
        public static IByteBuffer WrappedBuffer(byte[] array)
        {
            Contract.Requires(array != null);

            return array.Length == 0 ? Empty : new UnpooledHeapByteBuffer(Allocator, array, array.Length);
        }

        /// <summary>
        ///     Creates a new buffer which wraps the specified buffer's readable bytes.
        ///     A modification on the specified buffer's content will be visible to the returned buffer.
        /// </summary>
        /// <param name="buffer">The buffer to wrap. Reference count ownership of this variable is transfered to this method.</param>
        /// <returns>The readable portion of the <see cref="buffer"/>, or an empty buffer if there is no readable portion.</returns>
        public static IByteBuffer WrappedBuffer(IByteBuffer buffer)
        {
            Contract.Requires(buffer != null);

            if (buffer.IsReadable())
            {
                return buffer.Slice();
            }
            else
            {
                buffer.Release();
                return Empty;
            }
        }

        /// <summary>
        ///     Creates a new big-endian composite buffer which wraps the specified arrays without copying them.
        ///     A modification on the specified arrays' content will be visible to the returned buffer.
        /// </summary>
        public static IByteBuffer WrappedBuffer(params byte[][] arrays)
        {
            return WrappedBuffer(AbstractByteBufferAllocator.DefaultMaxComponents, arrays);
        }

        /// <summary>
        ///     Creates a new big-endian composite buffer which wraps the readable bytes of the specified buffers without copying them. 
        ///     A modification on the content of the specified buffers will be visible to the returned buffer.
        /// </summary>
        /// <param name="buffers">The buffers to wrap. Reference count ownership of all variables is transfered to this method.</param>
        /// <returns>The readable portion of the <see cref="buffers"/>. The caller is responsible for releasing this buffer.</returns>
        public static IByteBuffer WrappedBuffer(params IByteBuffer[] buffers)
        {
            return WrappedBuffer(AbstractByteBufferAllocator.DefaultMaxComponents, buffers);
        }

=======
        ///     Creates a new big-endian buffer which wraps the specified array.
        ///     A modification on the specified array's content will be visible to the returned buffer.
        /// </summary>
        public static IByteBuffer WrappedBuffer(byte[] array) =>
            array.Length == 0 ? Empty  : new UnpooledHeapByteBuffer(Allocator, array, array.Length);

        /// <summary>
        ///     Creates a new big-endian buffer which wraps the sub-region of the
        ///     specified array. A modification on the specified array's content 
        ///     will be visible to the returned buffer.
        /// </summary>
>>>>>>> 131db286
        public static IByteBuffer WrappedBuffer(byte[] array, int offset, int length)
        {
            if (length == 0)
            {
                return Empty;
            }

            if (offset == 0 && length == array.Length)
            {
                return WrappedBuffer(array);
            }

            return WrappedBuffer(array).Slice(offset, length);
        }

        /// <summary>
<<<<<<< HEAD
        ///     Creates a new big-endian composite buffer which wraps the readable bytes of the specified buffers without copying them.
        ///     A modification on the content of the specified buffers will be visible to the returned buffer.
        /// </summary>
        /// <param name="maxNumComponents">Advisement as to how many independent buffers are allowed to exist before consolidation occurs.</param>
        /// <param name="buffers">The buffers to wrap. Reference count ownership of all variables is transfered to this method.</param>
        /// <returns>The readable portion of the <see cref="buffers"/>. The caller is responsible for releasing this buffer.</returns>
        public static IByteBuffer WrappedBuffer(int maxNumComponents, params IByteBuffer[] buffers)
        {
            switch (buffers.Length)
            {
                case 0:
                    break;
                case 1:
                    IByteBuffer buffer = buffers[0];
                    if (buffer.IsReadable())
                        return WrappedBuffer(buffer.WithOrder(ByteOrder.BigEndian));
                    else
                        buffer.Release();
                    break;
                default:
                    for (int i = 0; i < buffers.Length; i++)
                    {
                        IByteBuffer buf = buffers[i];
                        if (buf.IsReadable())
                            return new CompositeByteBuffer(Allocator, maxNumComponents, buffers, i, buffers.Length);
                        else
                            buf.Release();
                    }
                    break;
            }
            return Empty;
=======
        ///     Creates a new buffer which wraps the specified buffer's readable bytes.
        ///     A modification on the specified buffer's content will be visible to the returned buffer.
        /// </summary>
        /// <param name="buffer">The buffer to wrap. Reference count ownership of this variable is transfered to this method.</param>
        /// <returns>The readable portion of the buffer, or an empty buffer if there is no readable portion.</returns>
        public static IByteBuffer WrappedBuffer(IByteBuffer buffer)
        {
            if (buffer.IsReadable())
            {
                return buffer.Slice();
            }
            else
            {
                buffer.Release();
                return Empty;
            }
>>>>>>> 131db286
        }

        /// <summary>
        ///     Creates a new big-endian composite buffer which wraps the specified arrays without copying them.
        ///     A modification on the specified arrays' content will be visible to the returned buffer.
        /// </summary>
<<<<<<< HEAD
        public static IByteBuffer WrappedBuffer(int maxNumComponents, params byte[][] arrays)
        {
            if (arrays.Length == 0)
            {
                return Empty;
            }

            if (arrays.Length == 1 && arrays[0].Length != 0)
            {
                return WrappedBuffer(arrays[0]);
            }

            // Get the list of the component, while guessing the byte order.
            IList<IByteBuffer> components = new List<IByteBuffer>(arrays.Length);
            foreach (byte[] a in arrays)
            {
                if (a == null)
                {
                    break;
                }

                if (a.Length > 0)
                {
                    components.Add(WrappedBuffer(a));
                }
            }

            return components.Count > 0 ? new CompositeByteBuffer(Allocator, maxNumComponents, components) : Empty;
        }

        public static IByteBuffer UnreleasableBuffer(IByteBuffer buffer)
=======
        public static IByteBuffer WrappedBuffer(params byte[][] arrays) => WrappedBuffer(AbstractByteBufferAllocator.DefaultMaxComponents, arrays);

        /// <summary>
        ///     Creates a new big-endian composite buffer which wraps the readable bytes of the specified buffers without copying them. 
        ///     A modification on the content of the specified buffers will be visible to the returned buffer.
        /// </summary>
        /// <param name="buffers">The buffers to wrap. Reference count ownership of all variables is transfered to this method.</param>
        /// <returns>The readable portion of the buffers. The caller is responsible for releasing this buffer.</returns>
        public static IByteBuffer WrappedBuffer(params IByteBuffer[] buffers) => WrappedBuffer(AbstractByteBufferAllocator.DefaultMaxComponents, buffers);

        /// <summary>
        ///     Creates a new big-endian composite buffer which wraps the specified arrays without copying them.
        ///     A modification on the specified arrays' content will be visible to the returned buffer.
        /// </summary>
        public static IByteBuffer WrappedBuffer(int maxNumComponents, params byte[][] arrays)
>>>>>>> 131db286
        {
            switch (arrays.Length)
            {
                case 0:
                    break;
                case 1:
                    if (arrays[0].Length != 0)
                    {
                        return WrappedBuffer(arrays[0]);
                    }
                    break;
                default:
                    // Get the list of the component, while guessing the byte order.
                    var components = new List<IByteBuffer>(arrays.Length);
                    foreach (byte[] array in arrays)
                    {
                        if (array == null)
                        {
                            break;
                        }
                        if (array.Length > 0)
                        {
                            components.Add(WrappedBuffer(array));
                        }
                    }

                    if (components.Count > 0)
                    {
                        return new CompositeByteBuffer(Allocator, maxNumComponents, components);
                    }
                    break;
            }

            return Empty;
        }

        /// <summary>
        ///     Creates a new big-endian composite buffer which wraps the readable bytes of the specified buffers without copying them.
        ///     A modification on the content of the specified buffers will be visible to the returned buffer.
        /// </summary>
        /// <param name="maxNumComponents">Advisement as to how many independent buffers are allowed to exist before consolidation occurs.</param>
        /// <param name="buffers">The buffers to wrap. Reference count ownership of all variables is transfered to this method.</param>
        /// <returns>The readable portion of the buffers. The caller is responsible for releasing this buffer.</returns>
        public static IByteBuffer WrappedBuffer(int maxNumComponents, params IByteBuffer[] buffers)
        {
            switch (buffers.Length)
            {
                case 0:
                    break;
                case 1:
                    IByteBuffer buffer = buffers[0];
                    if (buffer.IsReadable())
                        return WrappedBuffer(buffer);
                    else
                        buffer.Release();
                    break;
                default:
                    for (int i = 0; i < buffers.Length; i++)
                    {
                        IByteBuffer buf = buffers[i];
                        if (buf.IsReadable())
                            return new CompositeByteBuffer(Allocator, maxNumComponents, buffers, i, buffers.Length);
                        else
                            buf.Release();
                    }
                    break;
            }

            return Empty;
        }

        public static CompositeByteBuffer CompositeBuffer() => CompositeBuffer(AbstractByteBufferAllocator.DefaultMaxComponents);

        public static CompositeByteBuffer CompositeBuffer(int maxNumComponents) => new CompositeByteBuffer(Allocator, maxNumComponents);

        /// <summary>
        ///     Creates a new big-endian buffer whose content is a copy of the specified array
        ///     The new buffer's <see cref="IByteBuffer.ReaderIndex" /> and <see cref="IByteBuffer.WriterIndex" />
        ///     are <c>0</c> and <see cref="Array.Length" /> respectively.
        /// </summary>
        /// <param name="array">A buffer we're going to copy.</param>
        /// <returns>The new buffer that copies the contents of array.</returns>
        public static IByteBuffer CopiedBuffer(byte[] array)
        {
            if (array.Length == 0)
            {
                return Empty;
            }

            var newArray = new byte[array.Length];
            PlatformDependent.CopyMemory(array, 0, newArray, 0, array.Length);

            return WrappedBuffer(newArray);
        }

        /// <summary>
<<<<<<< HEAD
        ///     Creates a new big-endian buffer whose content is a merged copy of of the specified <see cref="arrays" />.
        ///     The new buffer's <see cref="IByteBuffer.ReaderIndex" /> and <see cref="IByteBuffer.WriterIndex" />
        ///     are <c>0</c> and <see cref="Array.Length" /> respectively.
        /// </summary>
        /// <param name="arrays"></param>
        /// <returns></returns>
        public static IByteBuffer CopiedBuffer(params byte[][] arrays)
        {
            if (arrays.Length == 0)
            {
                return Empty;
            }

            if (arrays.Length == 1)
            {
                return arrays[0].Length == 0 ? Empty : CopiedBuffer(arrays[0]);
            }

            byte[] mergedArray = arrays.CombineBytes();
            return WrappedBuffer(mergedArray);
        }

        /// <summary>
        ///     Creates a new big-endian buffer whose content is a copy of the specified <see cref="array" />.
=======
        ///     Creates a new big-endian buffer whose content is a copy of the specified array.
>>>>>>> 131db286
        ///     The new buffer's <see cref="IByteBuffer.ReaderIndex" /> and <see cref="IByteBuffer.WriterIndex" />
        ///     are <c>0</c> and <see cref="Array.Length" /> respectively.
        /// </summary>
        /// <param name="array">A buffer we're going to copy.</param>
        /// <param name="offset">The index offset from which we're going to read array.</param>
        /// <param name="length">
        ///     The number of bytes we're going to read from array beginning from position offset.
        /// </param>
        /// <returns>The new buffer that copies the contents of array.</returns>
        public static IByteBuffer CopiedBuffer(byte[] array, int offset, int length)
        {
<<<<<<< HEAD
            Contract.Requires(array != null);

            if (array.Length == 0)
=======
            if (length == 0)
>>>>>>> 131db286
            {
                return Empty;
            }

            var copy = new byte[length];
            PlatformDependent.CopyMemory(array, offset, copy, 0, length);
            return WrappedBuffer(copy);
        }

        /// <summary>
        ///     Creates a new big-endian buffer whose content is a copy of the specified <see cref="Array" />.
        ///     The new buffer's <see cref="IByteBuffer.ReaderIndex" /> and <see cref="IByteBuffer.WriterIndex" />
        ///     are <c>0</c> and <see cref="IByteBuffer.Capacity" /> respectively.
        /// </summary>
        /// <param name="buffer">A buffer we're going to copy.</param>
        /// <returns>The new buffer that copies the contents of buffer.</returns>
        public static IByteBuffer CopiedBuffer(IByteBuffer buffer)
        {
            int readable = buffer.ReadableBytes;
            if (readable > 0)
            {
                IByteBuffer copy = Buffer(readable);
                copy.WriteBytes(buffer, buffer.ReaderIndex, readable);
                return copy;
            }
            else
            {
                return Empty;
            }
        }

        /// <summary>
        ///     Creates a new big-endian buffer whose content is a merged copy of of the specified arrays.
        ///     The new buffer's <see cref="IByteBuffer.ReaderIndex" /> and <see cref="IByteBuffer.WriterIndex" />
        ///     are <c>0</c> and <see cref="Array.Length" /> respectively.
        /// </summary>
        /// <param name="arrays"></param>
        /// <returns></returns>
        public static IByteBuffer CopiedBuffer(params byte[][] arrays)
        {
            switch (arrays.Length)
            {
                case 0:
                    return Empty;
                case 1:
                    return arrays[0].Length == 0 ? Empty : CopiedBuffer(arrays[0]);
            }

            // Merge the specified arrays into one array.
            int length = 0;
            foreach (byte[] a in arrays)
            {
                if (int.MaxValue - length < a.Length)
                {
                    throw new ArgumentException("The total length of the specified arrays is too big.");
                }
                length += a.Length;
            }

            if (length == 0)
            {
                return Empty;
            }

            var mergedArray = new byte[length];
            for (int i = 0, j = 0; i < arrays.Length; i++)
            {
                byte[] a = arrays[i];
                PlatformDependent.CopyMemory(a, 0, mergedArray, j, a.Length);
                j += a.Length;
            }

            return WrappedBuffer(mergedArray);
        }

        /// <summary>
        ///     Creates a new big-endian buffer whose content  is a merged copy of the specified <see cref="Array" />.
        ///     The new buffer's <see cref="IByteBuffer.ReaderIndex" /> and <see cref="IByteBuffer.WriterIndex" />
        ///     are <c>0</c> and <see cref="IByteBuffer.Capacity" /> respectively.
        /// </summary>
        /// <param name="buffers">Buffers we're going to copy.</param>
        /// <returns>The new buffer that copies the contents of buffers.</returns>
        public static IByteBuffer CopiedBuffer(params IByteBuffer[] buffers)
        {
            switch (buffers.Length)
            {
                case 0:
                    return Empty;
                case 1:
                    return CopiedBuffer(buffers[0]);
            }

            // Merge the specified buffers into one buffer.
            int length = 0;
            foreach (IByteBuffer b in buffers)
            {
                int bLen = b.ReadableBytes;
                if (bLen <= 0)
                {
                    continue;
                }
                if (int.MaxValue - length < bLen)
                {
                    throw new ArgumentException("The total length of the specified buffers is too big.");
                }

                length += bLen;
            }

            if (length == 0)
            {
                return Empty;
            }

            var mergedArray = new byte[length];
            for (int i = 0, j = 0; i < buffers.Length; i++)
            {
                IByteBuffer b = buffers[i];
                int bLen = b.ReadableBytes;
                b.GetBytes(b.ReaderIndex, mergedArray, j, bLen);
                j += bLen;
            }

            return WrappedBuffer(mergedArray);
        }

        public static IByteBuffer CopiedBuffer(char[] array, int offset, int length, Encoding encoding)
        {
            Contract.Requires(array != null);
            return length == 0 ? Empty : CopiedBuffer(new string(array, offset, length), encoding);
        }

        static IByteBuffer CopiedBuffer(string value, Encoding encoding) => ByteBufferUtil.EncodeString0(Allocator, true, value, encoding, 0);

        /// <summary>
        ///     Creates a new 4-byte big-endian buffer that holds the specified 32-bit integer.
        /// </summary>
        public static IByteBuffer CopyInt(int value)
        {
            IByteBuffer buf = Buffer(4);
            buf.WriteInt(value);
            return buf;
        }

        /// <summary>
        ///     Create a big-endian buffer that holds a sequence of the specified 32-bit integers.
        /// </summary>
        public static IByteBuffer CopyInt(params int[] values)
        {
            if (values == null || values.Length == 0)
            {
                return Empty;
            }

            IByteBuffer buffer = Buffer(values.Length * 4);
            foreach (int v in values)
            {
                buffer.WriteInt(v);
            }

            return buffer;
        }

        /// <summary>
<<<<<<< HEAD
        ///     Creates a new big-endian buffer whose content  is a merged copy of the specified <see cref="Array" />.
        ///     The new buffer's <see cref="IByteBuffer.ReaderIndex" /> and <see cref="IByteBuffer.WriterIndex" />
        ///     are <c>0</c> and <see cref="IByteBuffer.Capacity" /> respectively.
        /// </summary>
        /// <param name="buffers">Buffers we're going to copy.</param>
        /// <returns>The new buffer that copies the contents of <see cref="buffers" />.</returns>
        public static IByteBuffer CopiedBuffer(params IByteBuffer[] buffers)
        {
            if (buffers.Length == 0)
            {
                return Empty;
            }

            if (buffers.Length == 1)
            {
                return CopiedBuffer(buffers[0]);
            }

            long newlength = 0;
            ByteOrder order = buffers[0].Order;
            foreach (IByteBuffer buffer in buffers)
            {
                newlength += buffer.ReadableBytes;
            }

            var mergedArray = new byte[newlength];
            for (int i = 0, j = 0; i < buffers.Length; i++)
            {
                IByteBuffer b = buffers[i];
                if (!order.Equals(b.Order))
                {
                    throw new ArgumentException($"The byte orders in {nameof(buffers)} are inconsistent ");
                }

                int bLen = b.ReadableBytes;
                b.GetBytes(b.ReaderIndex, mergedArray, j, bLen);
                j += bLen;
            }

            return WrappedBuffer(mergedArray).WithOrder(order);
        }

        /// <summary>
        ///     Creates a new 4-byte big-endian buffer that holds the specified 32-bit integer.
        /// </summary>
        public static IByteBuffer CopyInt(int value)
        {
            IByteBuffer buf = Buffer(4);
            buf.WriteInt(value);
=======
        ///     Creates a new 2-byte big-endian buffer that holds the specified 16-bit integer.
        /// </summary>
        public static IByteBuffer CopyShort(int value)
        {
            IByteBuffer buf = Buffer(2);
            buf.WriteShort(value);
>>>>>>> 131db286
            return buf;
        }

        /// <summary>
<<<<<<< HEAD
        ///     Create a big-endian buffer that holds a sequence of the specified 32-bit integers.
        /// </summary>
        public static IByteBuffer CopyInt(params int[] values)
=======
        ///     Create a new big-endian buffer that holds a sequence of the specified 16-bit integers.
        /// </summary>
        public static IByteBuffer CopyShort(params short[] values)
>>>>>>> 131db286
        {
            if (values == null || values.Length == 0)
            {
                return Empty;
            }

<<<<<<< HEAD
            IByteBuffer buffer = Buffer(values.Length * 4);
            foreach (int v in values)
            {
                buffer.WriteInt(v);
=======
            IByteBuffer buffer = Buffer(values.Length * 2);
            foreach (short v in values)
            {
                buffer.WriteShort(v);
>>>>>>> 131db286
            }

            return buffer;
        }

        /// <summary>
<<<<<<< HEAD
        ///     Creates a new 2-byte big-endian buffer that holds the specified 16-bit integer.
        /// </summary>
        public static IByteBuffer CopyShort(int value)
        {
            IByteBuffer buf = Buffer(2);
            buf.WriteShort(value);
            return buf;
        }

        /// <summary>
        ///     Create a new big-endian buffer that holds a sequence of the specified 16-bit integers.
        /// </summary>
        public static IByteBuffer CopyShort(params short[] values)
=======
        ///     Create a new big-endian buffer that holds a sequence of the specified 16-bit integers.
        /// </summary>
        public static IByteBuffer CopyShort(params int[] values)
>>>>>>> 131db286
        {
            if (values == null || values.Length == 0)
            {
                return Empty;
            }

            IByteBuffer buffer = Buffer(values.Length * 2);
<<<<<<< HEAD
            foreach (short v in values)
            {
                buffer.WriteShort(v);
            }

=======
            foreach (int v in values)
            {
                buffer.WriteShort(v);
            }
>>>>>>> 131db286
            return buffer;
        }

        /// <summary>
        ///     Creates a new 3-byte big-endian buffer that holds the specified 24-bit integer.
        /// </summary>
        public static IByteBuffer CopyMedium(int value)
        {
            IByteBuffer buf = Buffer(3);
            buf.WriteMedium(value);
            return buf;
        }

        /// <summary>
        ///     Create a new big-endian buffer that holds a sequence of the specified 24-bit integers.
        /// </summary>
        public static IByteBuffer CopyMedium(params int[] values)
        {
            if (values == null || values.Length == 0)
            {
                return Empty;
            }

            IByteBuffer buffer = Buffer(values.Length * 3);
            foreach (int v in values)
            {
                buffer.WriteMedium(v);
            }

            return buffer;
        }

        /// <summary>
        ///     Creates a new 8-byte big-endian buffer that holds the specified 64-bit integer.
        /// </summary>
        public static IByteBuffer CopyLong(long value)
        {
            IByteBuffer buf = Buffer(8);
            buf.WriteLong(value);
            return buf;
        }

        /// <summary>
        ///     Create a new big-endian buffer that holds a sequence of the specified 64-bit integers.
        /// </summary>
        public static IByteBuffer CopyLong(params long[] values)
        {
            if (values == null || values.Length == 0)
            {
                return Empty;
            }

            IByteBuffer buffer = Buffer(values.Length * 8);
            foreach (long v in values)
            {
                buffer.WriteLong(v);
            }

            return buffer;
        }

        /// <summary>
        ///     Creates a new single-byte big-endian buffer that holds the specified boolean value.
        /// </summary>
        public static IByteBuffer CopyBoolean(bool value)
        {
            IByteBuffer buf = Buffer(1);
            buf.WriteBoolean(value);
            return buf;
        }

        /// <summary>
        ///     Create a new big-endian buffer that holds a sequence of the specified boolean values.
        /// </summary>
        public static IByteBuffer CopyBoolean(params bool[] values)
        {
            if (values == null || values.Length == 0)
            {
                return Empty;
            }

            IByteBuffer buffer = Buffer(values.Length);
            foreach (bool v in values)
            {
                buffer.WriteBoolean(v);
            }

            return buffer;
        }

        /// <summary>
        ///     Creates a new 4-byte big-endian buffer that holds the specified 32-bit floating point number.
        /// </summary>
        public static IByteBuffer CopyFloat(float value)
        {
            IByteBuffer buf = Buffer(4);
            buf.WriteFloat(value);
            return buf;
        }

<<<<<<< HEAD

=======
>>>>>>> 131db286
        /// <summary>
        ///     Create a new big-endian buffer that holds a sequence of the specified 32-bit floating point numbers.
        /// </summary>
        public static IByteBuffer CopyFloat(params float[] values)
        {
            if (values == null || values.Length == 0)
            {
                return Empty;
            }

            IByteBuffer buffer = Buffer(values.Length * 4);
            foreach (float v in values)
            {
                buffer.WriteFloat(v);
            }

            return buffer;
        }

        /// <summary>
        ///     Creates a new 8-byte big-endian buffer that holds the specified 64-bit floating point number.
        /// </summary>
        public static IByteBuffer CopyDouble(double value)
        {
            IByteBuffer buf = Buffer(8);
            buf.WriteDouble(value);
            return buf;
        }

        /// <summary>
        ///     Create a new big-endian buffer that holds a sequence of the specified 64-bit floating point numbers.
        /// </summary>
        public static IByteBuffer CopyDouble(params double[] values)
        {
            if (values == null || values.Length == 0)
            {
                return Empty;
            }

            IByteBuffer buffer = Buffer(values.Length * 8);
            foreach (double v in values)
            {
                buffer.WriteDouble(v);
            }

            return buffer;
        }
<<<<<<< HEAD
=======

        /// <summary>
        ///     Return a unreleasable view on the given {@link ByteBuf} which will just ignore release and retain calls.
        /// </summary>
        public static IByteBuffer UnreleasableBuffer(IByteBuffer buffer) => new UnreleasableByteBuffer(buffer);
>>>>>>> 131db286
    }
}<|MERGE_RESOLUTION|>--- conflicted
+++ resolved
@@ -6,12 +6,8 @@
     using System;
     using System.Collections.Generic;
     using System.Diagnostics.Contracts;
-<<<<<<< HEAD
-    using DotNetty.Common.Utilities;
-=======
     using System.Text;
     using DotNetty.Common.Internal;
->>>>>>> 131db286
 
     /// <summary>
     ///     Utility class for managing and creating unpooled buffers
@@ -30,59 +26,6 @@
             Allocator.HeapBuffer(initialCapacity, maxCapacity);
 
         /// <summary>
-<<<<<<< HEAD
-        ///     Creates a new big-endian buffer which wraps the specified <see cref="array"/>.
-        ///     A modification on the specified array's content will be visible to the returned buffer.
-        /// </summary>
-        public static IByteBuffer WrappedBuffer(byte[] array)
-        {
-            Contract.Requires(array != null);
-
-            return array.Length == 0 ? Empty : new UnpooledHeapByteBuffer(Allocator, array, array.Length);
-        }
-
-        /// <summary>
-        ///     Creates a new buffer which wraps the specified buffer's readable bytes.
-        ///     A modification on the specified buffer's content will be visible to the returned buffer.
-        /// </summary>
-        /// <param name="buffer">The buffer to wrap. Reference count ownership of this variable is transfered to this method.</param>
-        /// <returns>The readable portion of the <see cref="buffer"/>, or an empty buffer if there is no readable portion.</returns>
-        public static IByteBuffer WrappedBuffer(IByteBuffer buffer)
-        {
-            Contract.Requires(buffer != null);
-
-            if (buffer.IsReadable())
-            {
-                return buffer.Slice();
-            }
-            else
-            {
-                buffer.Release();
-                return Empty;
-            }
-        }
-
-        /// <summary>
-        ///     Creates a new big-endian composite buffer which wraps the specified arrays without copying them.
-        ///     A modification on the specified arrays' content will be visible to the returned buffer.
-        /// </summary>
-        public static IByteBuffer WrappedBuffer(params byte[][] arrays)
-        {
-            return WrappedBuffer(AbstractByteBufferAllocator.DefaultMaxComponents, arrays);
-        }
-
-        /// <summary>
-        ///     Creates a new big-endian composite buffer which wraps the readable bytes of the specified buffers without copying them. 
-        ///     A modification on the content of the specified buffers will be visible to the returned buffer.
-        /// </summary>
-        /// <param name="buffers">The buffers to wrap. Reference count ownership of all variables is transfered to this method.</param>
-        /// <returns>The readable portion of the <see cref="buffers"/>. The caller is responsible for releasing this buffer.</returns>
-        public static IByteBuffer WrappedBuffer(params IByteBuffer[] buffers)
-        {
-            return WrappedBuffer(AbstractByteBufferAllocator.DefaultMaxComponents, buffers);
-        }
-
-=======
         ///     Creates a new big-endian buffer which wraps the specified array.
         ///     A modification on the specified array's content will be visible to the returned buffer.
         /// </summary>
@@ -94,7 +37,6 @@
         ///     specified array. A modification on the specified array's content 
         ///     will be visible to the returned buffer.
         /// </summary>
->>>>>>> 131db286
         public static IByteBuffer WrappedBuffer(byte[] array, int offset, int length)
         {
             if (length == 0)
@@ -111,39 +53,6 @@
         }
 
         /// <summary>
-<<<<<<< HEAD
-        ///     Creates a new big-endian composite buffer which wraps the readable bytes of the specified buffers without copying them.
-        ///     A modification on the content of the specified buffers will be visible to the returned buffer.
-        /// </summary>
-        /// <param name="maxNumComponents">Advisement as to how many independent buffers are allowed to exist before consolidation occurs.</param>
-        /// <param name="buffers">The buffers to wrap. Reference count ownership of all variables is transfered to this method.</param>
-        /// <returns>The readable portion of the <see cref="buffers"/>. The caller is responsible for releasing this buffer.</returns>
-        public static IByteBuffer WrappedBuffer(int maxNumComponents, params IByteBuffer[] buffers)
-        {
-            switch (buffers.Length)
-            {
-                case 0:
-                    break;
-                case 1:
-                    IByteBuffer buffer = buffers[0];
-                    if (buffer.IsReadable())
-                        return WrappedBuffer(buffer.WithOrder(ByteOrder.BigEndian));
-                    else
-                        buffer.Release();
-                    break;
-                default:
-                    for (int i = 0; i < buffers.Length; i++)
-                    {
-                        IByteBuffer buf = buffers[i];
-                        if (buf.IsReadable())
-                            return new CompositeByteBuffer(Allocator, maxNumComponents, buffers, i, buffers.Length);
-                        else
-                            buf.Release();
-                    }
-                    break;
-            }
-            return Empty;
-=======
         ///     Creates a new buffer which wraps the specified buffer's readable bytes.
         ///     A modification on the specified buffer's content will be visible to the returned buffer.
         /// </summary>
@@ -160,46 +69,12 @@
                 buffer.Release();
                 return Empty;
             }
->>>>>>> 131db286
         }
 
         /// <summary>
         ///     Creates a new big-endian composite buffer which wraps the specified arrays without copying them.
         ///     A modification on the specified arrays' content will be visible to the returned buffer.
         /// </summary>
-<<<<<<< HEAD
-        public static IByteBuffer WrappedBuffer(int maxNumComponents, params byte[][] arrays)
-        {
-            if (arrays.Length == 0)
-            {
-                return Empty;
-            }
-
-            if (arrays.Length == 1 && arrays[0].Length != 0)
-            {
-                return WrappedBuffer(arrays[0]);
-            }
-
-            // Get the list of the component, while guessing the byte order.
-            IList<IByteBuffer> components = new List<IByteBuffer>(arrays.Length);
-            foreach (byte[] a in arrays)
-            {
-                if (a == null)
-                {
-                    break;
-                }
-
-                if (a.Length > 0)
-                {
-                    components.Add(WrappedBuffer(a));
-                }
-            }
-
-            return components.Count > 0 ? new CompositeByteBuffer(Allocator, maxNumComponents, components) : Empty;
-        }
-
-        public static IByteBuffer UnreleasableBuffer(IByteBuffer buffer)
-=======
         public static IByteBuffer WrappedBuffer(params byte[][] arrays) => WrappedBuffer(AbstractByteBufferAllocator.DefaultMaxComponents, arrays);
 
         /// <summary>
@@ -215,7 +90,6 @@
         ///     A modification on the specified arrays' content will be visible to the returned buffer.
         /// </summary>
         public static IByteBuffer WrappedBuffer(int maxNumComponents, params byte[][] arrays)
->>>>>>> 131db286
         {
             switch (arrays.Length)
             {
@@ -312,34 +186,7 @@
         }
 
         /// <summary>
-<<<<<<< HEAD
-        ///     Creates a new big-endian buffer whose content is a merged copy of of the specified <see cref="arrays" />.
-        ///     The new buffer's <see cref="IByteBuffer.ReaderIndex" /> and <see cref="IByteBuffer.WriterIndex" />
-        ///     are <c>0</c> and <see cref="Array.Length" /> respectively.
-        /// </summary>
-        /// <param name="arrays"></param>
-        /// <returns></returns>
-        public static IByteBuffer CopiedBuffer(params byte[][] arrays)
-        {
-            if (arrays.Length == 0)
-            {
-                return Empty;
-            }
-
-            if (arrays.Length == 1)
-            {
-                return arrays[0].Length == 0 ? Empty : CopiedBuffer(arrays[0]);
-            }
-
-            byte[] mergedArray = arrays.CombineBytes();
-            return WrappedBuffer(mergedArray);
-        }
-
-        /// <summary>
-        ///     Creates a new big-endian buffer whose content is a copy of the specified <see cref="array" />.
-=======
         ///     Creates a new big-endian buffer whose content is a copy of the specified array.
->>>>>>> 131db286
         ///     The new buffer's <see cref="IByteBuffer.ReaderIndex" /> and <see cref="IByteBuffer.WriterIndex" />
         ///     are <c>0</c> and <see cref="Array.Length" /> respectively.
         /// </summary>
@@ -351,13 +198,7 @@
         /// <returns>The new buffer that copies the contents of array.</returns>
         public static IByteBuffer CopiedBuffer(byte[] array, int offset, int length)
         {
-<<<<<<< HEAD
-            Contract.Requires(array != null);
-
-            if (array.Length == 0)
-=======
             if (length == 0)
->>>>>>> 131db286
             {
                 return Empty;
             }
@@ -522,119 +363,38 @@
         }
 
         /// <summary>
-<<<<<<< HEAD
-        ///     Creates a new big-endian buffer whose content  is a merged copy of the specified <see cref="Array" />.
-        ///     The new buffer's <see cref="IByteBuffer.ReaderIndex" /> and <see cref="IByteBuffer.WriterIndex" />
-        ///     are <c>0</c> and <see cref="IByteBuffer.Capacity" /> respectively.
-        /// </summary>
-        /// <param name="buffers">Buffers we're going to copy.</param>
-        /// <returns>The new buffer that copies the contents of <see cref="buffers" />.</returns>
-        public static IByteBuffer CopiedBuffer(params IByteBuffer[] buffers)
-        {
-            if (buffers.Length == 0)
-            {
-                return Empty;
-            }
-
-            if (buffers.Length == 1)
-            {
-                return CopiedBuffer(buffers[0]);
-            }
-
-            long newlength = 0;
-            ByteOrder order = buffers[0].Order;
-            foreach (IByteBuffer buffer in buffers)
-            {
-                newlength += buffer.ReadableBytes;
-            }
-
-            var mergedArray = new byte[newlength];
-            for (int i = 0, j = 0; i < buffers.Length; i++)
-            {
-                IByteBuffer b = buffers[i];
-                if (!order.Equals(b.Order))
-                {
-                    throw new ArgumentException($"The byte orders in {nameof(buffers)} are inconsistent ");
-                }
-
-                int bLen = b.ReadableBytes;
-                b.GetBytes(b.ReaderIndex, mergedArray, j, bLen);
-                j += bLen;
-            }
-
-            return WrappedBuffer(mergedArray).WithOrder(order);
-        }
-
-        /// <summary>
-        ///     Creates a new 4-byte big-endian buffer that holds the specified 32-bit integer.
-        /// </summary>
-        public static IByteBuffer CopyInt(int value)
-        {
-            IByteBuffer buf = Buffer(4);
-            buf.WriteInt(value);
-=======
         ///     Creates a new 2-byte big-endian buffer that holds the specified 16-bit integer.
         /// </summary>
         public static IByteBuffer CopyShort(int value)
         {
             IByteBuffer buf = Buffer(2);
             buf.WriteShort(value);
->>>>>>> 131db286
-            return buf;
-        }
-
-        /// <summary>
-<<<<<<< HEAD
-        ///     Create a big-endian buffer that holds a sequence of the specified 32-bit integers.
-        /// </summary>
-        public static IByteBuffer CopyInt(params int[] values)
-=======
+            return buf;
+        }
+
+        /// <summary>
         ///     Create a new big-endian buffer that holds a sequence of the specified 16-bit integers.
         /// </summary>
         public static IByteBuffer CopyShort(params short[] values)
->>>>>>> 131db286
-        {
-            if (values == null || values.Length == 0)
-            {
-                return Empty;
-            }
-
-<<<<<<< HEAD
-            IByteBuffer buffer = Buffer(values.Length * 4);
-            foreach (int v in values)
-            {
-                buffer.WriteInt(v);
-=======
+        {
+            if (values == null || values.Length == 0)
+            {
+                return Empty;
+            }
+
             IByteBuffer buffer = Buffer(values.Length * 2);
             foreach (short v in values)
             {
                 buffer.WriteShort(v);
->>>>>>> 131db286
-            }
-
-            return buffer;
-        }
-
-        /// <summary>
-<<<<<<< HEAD
-        ///     Creates a new 2-byte big-endian buffer that holds the specified 16-bit integer.
-        /// </summary>
-        public static IByteBuffer CopyShort(int value)
-        {
-            IByteBuffer buf = Buffer(2);
-            buf.WriteShort(value);
-            return buf;
+            }
+
+            return buffer;
         }
 
         /// <summary>
         ///     Create a new big-endian buffer that holds a sequence of the specified 16-bit integers.
         /// </summary>
-        public static IByteBuffer CopyShort(params short[] values)
-=======
-        ///     Create a new big-endian buffer that holds a sequence of the specified 16-bit integers.
-        /// </summary>
         public static IByteBuffer CopyShort(params int[] values)
->>>>>>> 131db286
         {
             if (values == null || values.Length == 0)
             {
@@ -642,18 +402,10 @@
             }
 
             IByteBuffer buffer = Buffer(values.Length * 2);
-<<<<<<< HEAD
-            foreach (short v in values)
+            foreach (int v in values)
             {
                 buffer.WriteShort(v);
             }
-
-=======
-            foreach (int v in values)
-            {
-                buffer.WriteShort(v);
-            }
->>>>>>> 131db286
             return buffer;
         }
 
@@ -754,10 +506,6 @@
             return buf;
         }
 
-<<<<<<< HEAD
-
-=======
->>>>>>> 131db286
         /// <summary>
         ///     Create a new big-endian buffer that holds a sequence of the specified 32-bit floating point numbers.
         /// </summary>
@@ -805,13 +553,10 @@
 
             return buffer;
         }
-<<<<<<< HEAD
-=======
 
         /// <summary>
         ///     Return a unreleasable view on the given {@link ByteBuf} which will just ignore release and retain calls.
         /// </summary>
         public static IByteBuffer UnreleasableBuffer(IByteBuffer buffer) => new UnreleasableByteBuffer(buffer);
->>>>>>> 131db286
     }
 }