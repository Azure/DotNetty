--- conflicted
+++ resolved
@@ -189,29 +189,17 @@
             throw new IndexOutOfRangeException();
         }
 
-<<<<<<< HEAD
-=======
         public float GetFloatLE(int index)
         {
             throw new IndexOutOfRangeException();
         }
 
->>>>>>> 131db286
         public double GetDouble(int index)
         {
             throw new IndexOutOfRangeException();
         }
 
-<<<<<<< HEAD
-        public int GetMedium(int index)
-        {
-            throw new IndexOutOfRangeException();
-        }
-
-        public int GetUnsignedMedium(int index)
-=======
         public double GetDoubleLE(int index)
->>>>>>> 131db286
         {
             throw new IndexOutOfRangeException();
         }
@@ -273,24 +261,17 @@
             throw new IndexOutOfRangeException();
         }
 
-<<<<<<< HEAD
-=======
         public IByteBuffer SetIntLE(int index, int value)
         {
             throw new IndexOutOfRangeException();
         }
->>>>>>> 131db286
 
         public IByteBuffer SetUnsignedInt(int index, uint value)
         {
             throw new IndexOutOfRangeException();
         }
 
-<<<<<<< HEAD
-        public IByteBuffer SetMedium(int index, int value)
-=======
         public IByteBuffer SetUnsignedIntLE(int index, uint value)
->>>>>>> 131db286
         {
             throw new IndexOutOfRangeException();
         }
@@ -315,14 +296,11 @@
             throw new IndexOutOfRangeException();
         }
 
-<<<<<<< HEAD
-=======
         public IByteBuffer SetFloatLE(int index, float value)
         {
             throw new IndexOutOfRangeException();
         }
 
->>>>>>> 131db286
         public IByteBuffer SetDouble(int index, double value)
         {
             throw new IndexOutOfRangeException();
@@ -429,16 +407,7 @@
             throw new IndexOutOfRangeException();
         }
 
-<<<<<<< HEAD
-        public int ReadMedium()
-        {
-            throw new IndexOutOfRangeException();
-        }
-
-        public int ReadUnsignedMedium()
-=======
         public long ReadLongLE()
->>>>>>> 131db286
         {
             throw new IndexOutOfRangeException();
         }
@@ -453,14 +422,11 @@
             throw new IndexOutOfRangeException();
         }
 
-<<<<<<< HEAD
-=======
         public float ReadFloatLE()
         {
             throw new IndexOutOfRangeException();
         }
 
->>>>>>> 131db286
         public double ReadDouble()
         {
             throw new IndexOutOfRangeException();
@@ -562,16 +528,7 @@
             throw new IndexOutOfRangeException();
         }
 
-<<<<<<< HEAD
-        public IByteBuffer WriteUnsignedMedium(int value)
-        {
-            throw new IndexOutOfRangeException();
-        }
-
-        public IByteBuffer WriteMedium(int value)
-=======
         public IByteBuffer WriteLongLE(long value)
->>>>>>> 131db286
         {
             throw new IndexOutOfRangeException();
         }
@@ -586,14 +543,11 @@
             throw new IndexOutOfRangeException();
         }
 
-<<<<<<< HEAD
-=======
         public IByteBuffer WriteFloatLE(float value)
         {
             throw new IndexOutOfRangeException();
         }
 
->>>>>>> 131db286
         public IByteBuffer WriteDouble(double value)
         {
             throw new IndexOutOfRangeException();
@@ -721,15 +675,9 @@
 
         public int CompareTo(IByteBuffer buffer) => buffer.IsReadable() ? -1 : 0;
 
-<<<<<<< HEAD
-        public IByteBuffer WriteZero(int length) => this.CheckLength(length);
-
-        public IByteBuffer Unwrap() => null;
-=======
         public override string ToString() => string.Empty;
 
         public bool IsReadable() => false;
->>>>>>> 131db286
 
         public bool IsReadable(int size) => false;
 
