--- conflicted
+++ resolved
@@ -15,7 +15,6 @@
     using DotNetty.Common.Internal;
     using DotNetty.Common.Internal.Logging;
     using DotNetty.Common.Utilities;
-    using System.Runtime.CompilerServices;
 
     /// <inheritdoc />
     /// <summary>
@@ -89,11 +88,7 @@
                 throw new IndexOutOfRangeException($"WriterIndex: {index} (expected: 0 <= readerIndex({this.readerIndex}) <= writerIndex <= capacity ({this.Capacity})");
             }
 
-<<<<<<< HEAD
-            this.ReaderIndex = readerIndex;
-=======
             this.SetWriterIndex0(index);
->>>>>>> 131db286
             return this;
         }
 
@@ -377,19 +372,6 @@
             return (int)value;
         }
 
-        public virtual int GetMedium(int index)
-        {
-            this.CheckIndex(index, 3);
-            return this._GetMedium(index);
-        }
-
-        public virtual int GetUnsignedMedium(int index)
-        {
-            return this.GetMedium(index).ToUnsignedMediumInt();
-        }
-
-        protected abstract int _GetMedium(int index);
-
         public virtual int GetInt(int index)
         {
             this.CheckIndex(index, 4);
@@ -440,11 +422,6 @@
 
         public virtual char GetChar(int index) => Convert.ToChar(this.GetShort(index));
 
-<<<<<<< HEAD
-        public virtual float GetFloat(int index) => ByteBufferUtil.Int32BitsToSingle(this.GetInt(index));
-
-        public virtual double GetDouble(int index) => BitConverter.Int64BitsToDouble(this.GetLong(index));
-=======
         public float GetFloat(int index) => ByteBufferUtil.Int32BitsToSingle(this.GetInt(index));
 
         public float GetFloatLE(int index) => ByteBufferUtil.Int32BitsToSingle(this.GetIntLE(index));
@@ -460,7 +437,6 @@
         }
 
         public abstract IByteBuffer GetBytes(int index, byte[] destination, int dstIndex, int length);
->>>>>>> 131db286
 
         public virtual IByteBuffer GetBytes(int index, IByteBuffer destination)
         {
@@ -599,35 +575,14 @@
 
         protected internal abstract void _SetLong(int index, long value);
 
-<<<<<<< HEAD
-        public virtual IByteBuffer SetMedium(int index, int value)
-        {
-            this.CheckIndex(index, 3);
-            this._SetMedium(index, value);
-            return this;
-        }
-
-        protected abstract void _SetMedium(int index, int value);
-
-        public virtual IByteBuffer SetChar(int index, char value)
-=======
         public virtual IByteBuffer SetLongLE(int index, long value)
->>>>>>> 131db286
         {
             this.CheckIndex(index, 8);
             this._SetLongLE(index, value);
             return this;
         }
 
-<<<<<<< HEAD
-        public virtual IByteBuffer SetFloat(int index, float value)
-        {
-            this.SetInt(index, ByteBufferUtil.SingleToInt32Bits(value));
-            return this;
-        }
-=======
         protected internal abstract void _SetLongLE(int index, long value);
->>>>>>> 131db286
 
         public virtual IByteBuffer SetDouble(int index, double value)
         {
@@ -708,39 +663,8 @@
                 }
             }
 
-<<<<<<< HEAD
-        public virtual IByteBuffer SetZero(int index, int length)
-        {
-            if (length == 0)
-            {
-                return this;
-            }
-
-            this.CheckIndex(index, length);
-
-            int longCount = length.RightUShift(3);
-            int byteCount = length & 7;
-
-            for (int i = longCount; i > 0; i--)
-            {
-                this._SetLong(index, 0);
-                index += 8;
-            }
-
-            for (int i = byteCount; i > 0; i--)
-            {
-                this._SetByte(index, 0);
-                index++;
-            }
-
-            return this;
-        }
-
-        public virtual bool ReadBoolean() => this.ReadByte() != 0;
-=======
-            return this;
-        }
->>>>>>> 131db286
+            return this;
+        }
 
         public virtual byte ReadByte()
         {
@@ -777,30 +701,7 @@
             }
         }
 
-<<<<<<< HEAD
-        public virtual int ReadInt()
-        {
-            this.CheckReadableBytes(4);
-            int v = this._GetInt(this.ReaderIndex);
-            this.ReaderIndex += 4;
-            return v;
-        }
-
-        public virtual int ReadMedium()
-        {
-            this.CheckReadableBytes(3);
-            int v = this._GetMedium(this.ReaderIndex);
-            this.ReaderIndex += 3;
-            return v;
-        }
-        public virtual int ReadUnsignedMedium()
-        {
-            return this.ReadMedium().ToUnsignedMediumInt();
-        }
-        public virtual uint ReadUnsignedInt()
-=======
         public ushort ReadUnsignedShortLE()
->>>>>>> 131db286
         {
             unchecked
             {
@@ -816,14 +717,8 @@
                 value |= 0xff000000;
             }
 
-<<<<<<< HEAD
-        public virtual float ReadFloat() => ByteBufferUtil.Int32BitsToSingle(this.ReadInt());
-
-        public virtual double ReadDouble() => BitConverter.Int64BitsToDouble(this.ReadLong());
-=======
             return (int)value;
         }
->>>>>>> 131db286
 
         public int ReadMediumLE()
         {
@@ -1053,21 +948,6 @@
             return this;
         }
 
-        public IByteBuffer WriteUnsignedMedium(int value)
-        {
-            this.WriteMedium(value.ToUnsignedMediumInt());
-            return this;
-        }
-
-        public virtual IByteBuffer WriteMedium(int value)
-        {
-            this.EnsureAccessible();
-            this.EnsureWritable(3);
-            this._SetMedium(this.WriterIndex, value);
-            this.WriterIndex += 3;
-            return this;
-        }
-
         public virtual IByteBuffer WriteInt(int value)
         {
             this.EnsureWritable0(4);
@@ -1112,11 +992,8 @@
             return this;
         }
 
-<<<<<<< HEAD
-=======
         public IByteBuffer WriteFloatLE(float value) => this.WriteIntLE(ByteBufferUtil.SingleToInt32Bits(value));
 
->>>>>>> 131db286
         public virtual IByteBuffer WriteDouble(double value)
         {
             this.WriteLong(BitConverter.DoubleToInt64Bits(value));
@@ -1245,20 +1122,7 @@
 
         public virtual string ToString(Encoding encoding) => this.ToString(this.readerIndex, this.ReadableBytes, encoding);
 
-<<<<<<< HEAD
-        public virtual IByteBuffer WriteZero(int length)
-        {
-            this.EnsureAccessible();
-            this.EnsureWritable(length);
-            this.SetZero(this.WriterIndex, length);
-            this.WriterIndex += length;
-            return this;
-        }
-
-        public abstract bool HasArray { get; }
-=======
         public virtual string ToString(int index, int length, Encoding encoding) => ByteBufferUtil.DecodeString(this, index, length, encoding);
->>>>>>> 131db286
 
         public virtual int IndexOf(int fromIndex, int toIndex, byte value) => ByteBufferUtil.IndexOf(this, fromIndex, toIndex, value);
 
@@ -1403,13 +1267,6 @@
             }
         }
 
-<<<<<<< HEAD
-        /// <summary>
-        ///     Throws a <see cref="IndexOutOfRangeException" /> if the current <see cref="ReadableBytes" /> of this buffer
-        ///     is less than <paramref name="minimumReadableBytes" />.
-        /// </summary>
-=======
->>>>>>> 131db286
         protected void CheckReadableBytes(int minimumReadableBytes)
         {
             if (minimumReadableBytes < 0)
@@ -1429,20 +1286,7 @@
             }
         }
 
-<<<<<<< HEAD
-        protected void CheckNewCapacity(int newCapacity)
-        {
-            this.EnsureAccessible();
-            if (newCapacity < 0 || newCapacity > this.MaxCapacity)
-            {
-                throw new ArgumentOutOfRangeException(nameof(newCapacity), $"newCapacity: {newCapacity} (expected: 0-{this.MaxCapacity})");
-            }
-        }
-
-        protected void EnsureAccessible()
-=======
         void CheckReadableBytes0(int minimumReadableBytes)
->>>>>>> 131db286
         {
             this.EnsureAccessible();
             if (this.readerIndex > this.writerIndex - minimumReadableBytes)
